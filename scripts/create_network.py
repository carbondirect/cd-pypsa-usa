--- conflicted
+++ resolved
@@ -67,7 +67,6 @@
 
     plants = pd.read_csv(fn_plants, index_col=0)
     plants.replace(['dfo','ng'],['oil','gas'],inplace=True)
-<<<<<<< HEAD
 
     for tech in conventional_techs:
         tech_plants = plants.query("type == @tech")
@@ -75,17 +74,6 @@
 
         logger.info(f"Adding {len(tech_plants)} {tech} generators to the network.")
 
-
-=======
-
-    for tech in conventional_techs:
-        tech_plants = plants.query("type == @tech")
-        tech_plants.index = tech_plants.index.astype(str)
-
-        logger.info(f"Adding {len(tech_plants)} {tech} generators to the network.")
-
-
->>>>>>> 58041c2b
         n.madd("Generator", tech_plants.index,
            bus=tech_plants.bus_id.astype(str),
            p_nom=tech_plants.Pmax,
@@ -93,11 +81,7 @@
            p_nom_extendable=False,
            carrier = tech_plants.type,
            weight = 1.
-<<<<<<< HEAD
-               )
-=======
         )
->>>>>>> 58041c2b
 
     return n
 
