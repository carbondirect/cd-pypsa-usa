--- conflicted
+++ resolved
@@ -60,16 +60,8 @@
     The Context defines the interface of interest to clients.
     """
 
-<<<<<<< HEAD
     def __init__(self, read_strategy, write_strategy) -> None:
         """(read_strategy: ReadStrategy, write_strategy: WriteStrategy)"""
-=======
-    def __init__(
-        self,
-        read_strategy: ReadStrategy,
-        write_strategy: WriteStrategy,
-    ) -> None:
->>>>>>> c63cf68f
         self._read_strategy = read_strategy
         self._write_strategy = write_strategy
 
@@ -101,11 +93,7 @@
         """
         self._write_strategy = strategy
 
-<<<<<<< HEAD
     def _read(self) -> pd.DataFrame:
-=======
-    def _read(self, filepath: str | None = None) -> pd.DataFrame:
->>>>>>> c63cf68f
         """
         Delegate reading to the strategy.
         """
@@ -450,7 +438,6 @@
         self.n = n
 
     @abstractmethod
-<<<<<<< HEAD
     def _get_load_allocation_factor(self, df: Optional[pd.Series] = None, **kwargs) -> pd.Series:
         """Load allocation set on population density
 
@@ -459,11 +446,6 @@
 
         returns pd.Series
             Format is a bus index, with the laf for the value
-=======
-    def _get_load_allocation_factor(self) -> pd.Series:
-        """
-        Sets load allocation factor per bus.
->>>>>>> c63cf68f
         """
         pass
 
@@ -686,26 +668,9 @@
     def __init__(self, n: pypsa.Network) -> None:
         super().__init__(n)
 
-<<<<<<< HEAD
     def _get_load_allocation_factor(self, df: pd.Series, zone: str) -> pd.Series:
         """Pulls weighting from 'build_base_network'"""
         logger.info("Setting load allocation factors based on BE population density")
-=======
-    def _get_load_allocation_factor(self, df: pd.Series) -> pd.Series:
-        """
-        Load allocation set on population density.
-
-        df: pd.Series
-            Load zone mapping from self._get_load_dissagregation_zones(...)
-
-        returns pd.Series
-            Format is a bus index, with the laf for the value. The sum of all
-            lafs in each zone must be one
-        """
-
-        logger.info("Setting load allocation factors based on population density")
-
->>>>>>> c63cf68f
         n = self.n
         if zone == "state":
             return n.buses.LAF_state.fillna(0)
