--- conflicted
+++ resolved
@@ -103,24 +103,6 @@
     n.carriers["color"] = n.carriers.color.where(n.carriers.color != "", colors)
 
 
-<<<<<<< HEAD
-=======
-def add_co2_emissions(n, costs, carriers):
-    """
-    Add CO2 emissions to the network's carriers attribute.
-    """
-    suptechs = n.carriers.loc[carriers].index.str.split("-").str[0]
-    n.carriers.loc[carriers, "co2_emissions"] = costs.co2_emissions[suptechs].values
-    if any("CCS" in carrier for carrier in carriers):
-        ccs_factor = (
-            1
-            - pd.Series(carriers, index=carriers).str.split("-").str[1].str.replace("CCS", "").fillna(0).astype(int)
-            / 100
-        )
-        n.carriers.loc[ccs_factor.index, "co2_emissions"] *= ccs_factor
-
-
->>>>>>> 28897495
 def add_missing_carriers(n, carriers):
     """
     Function to add missing carriers to the network without raising errors.
