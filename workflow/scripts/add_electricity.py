# PyPSA USA Authors
"""
**Description**

This module integrates data produced by `build_renewable_profiles` and `build_cost_data`, `build_fuel_prices`, and `add_demand` to create a network model that includes generators and their associated costs. The module attaches generators and storage units to the network created by `add_demand`. Each generator is assigned regional capital costs, and regional and daily or monthly marginal costs.

Extendable generators are assigned a maximum capacity based on land-use constraints defined in `build_renewable_profiles`.

**Relevant Settings**

.. code:: yaml

    snapshots:
        start:
        end:
        inclusive:

    electricity:

.. seealso::
    Documentation of the configuration file `config/config.yaml` at :ref:`costs_cf`,
    :ref:`electricity_cf`, :ref:`renewable_cf`, :ref:`lines_cf`

**Inputs**

- ``resources/costs.csv``: The database of cost assumptions for all included technologies for specific years from various sources; e.g. discount rate, lifetime, investment (CAPEX), fixed operation and maintenance (FOM), variable operation and maintenance (VOM), fuel costs, efficiency, carbon-dioxide intensity.
- ``resources/regions_onshore.geojson``: confer :ref:`busregions`
- ``resources/profile_{}.nc``: all technologies in ``config["renewables"].keys()``, confer :ref:`renewableprofiles`.
- ``networks/elec_base_network.nc``: confer :ref:`base`
- ``resources/ng_fuel_prices.csv``: Natural gas fuel prices by state and BA.

**Outputs**

- ``networks/elec_base_network_l_pp.nc``
"""


import logging
import os

import constants as const
import geopandas as gpd
import numpy as np
import pandas as pd
import pypsa
import xarray as xr
from _helpers import (
    configure_logging,
    export_network_for_gis_mapping,
    test_network_datatype_consistency,
    update_p_nom_max,
)
from sklearn.neighbors import BallTree

idx = pd.IndexSlice

logger = logging.getLogger(__name__)


def sanitize_carriers(n, config):
    """
    Sanitize the carrier information in a PyPSA Network object.

    The function ensures that all unique carrier names are present in the network's
    carriers attribute, and adds nice names and colors for each carrier according
    to the provided configuration dictionary.

    Parameters
    ----------
    n : pypsa.Network
        A PyPSA Network object that represents an electrical power system.
    config : dict
        A dictionary containing configuration information, specifically the
        "plotting" key with "nice_names" and "tech_colors" keys for carriers.

    Returns
    -------
    None
        The function modifies the 'n' PyPSA Network object in-place, updating the
        carriers attribute with nice names and colors.

    Warnings
    --------
    Raises a warning if any carrier's "tech_colors" are not defined in the config dictionary.
    """

    for c in n.iterate_components():
        if "carrier" in c.df:
            add_missing_carriers(n, c.df.carrier)

    carrier_i = n.carriers.index
    nice_names = (
        pd.Series(config["plotting"]["nice_names"]).reindex(carrier_i).fillna(carrier_i.to_series().str.title())
    )
    n.carriers["nice_name"] = n.carriers.nice_name.where(
        n.carriers.nice_name != "",
        nice_names,
    )
    colors = pd.Series(config["plotting"]["tech_colors"]).reindex(carrier_i)
    if colors.isna().any():
        missing_i = list(colors.index[colors.isna()])
        logger.warning(f"tech_colors for carriers {missing_i} not defined in config.")
    n.carriers["color"] = n.carriers.color.where(n.carriers.color != "", colors)


def add_co2_emissions(n, costs, carriers):
    """
    Add CO2 emissions to the network's carriers attribute.
    """
    suptechs = n.carriers.loc[carriers].index.str.split("-").str[0]
    n.carriers.loc[carriers, "co2_emissions"] = costs.co2_emissions[suptechs].values
    if any("CCS" in carrier for carrier in carriers):
        ccs_factor = (
            1
            - pd.Series(carriers, index=carriers).str.split("-").str[1].str.replace("CCS", "").fillna(0).astype(int)
            / 100
        )
        n.carriers.loc[ccs_factor.index, "co2_emissions"] *= ccs_factor


def add_missing_carriers(n, carriers):
    """
    Function to add missing carriers to the network without raising errors.
    """
    missing_carriers = set(carriers) - set(n.carriers.index)
    if len(missing_carriers) > 0:
        n.madd("Carrier", missing_carriers)


def clean_locational_multiplier(df: pd.DataFrame):
    """
    Updates format of locational multiplier data.
    """
    df = df.fillna(1)
    df = df[["State", "Location Variation"]]
    return df.groupby("State").mean()


def update_capital_costs(
    n: pypsa.Network,
    carrier: str,
    costs: pd.DataFrame,
    multiplier: pd.DataFrame,
    Nyears: float = 1.0,
):
    """
    Applies regional multipliers to capital cost data.
    """

    # map generators to states
    bus_state_mapper = n.buses.to_dict()["state"]
    gen = n.generators[n.generators.carrier == carrier].copy()
    gen["state"] = gen.bus.map(bus_state_mapper)
    gen = gen[gen["state"].isin(multiplier.index)]  # drops any regions that do not have cost multipliers

    # log any states that do not have multipliers attached
    missed = gen[~gen["state"].isin(multiplier.index)]
    if not missed.empty:
        logger.warning(f"CAPEX cost multiplier not applied to {missed.state.unique()}")

    # apply multiplier to annualized capital investment cost
    gen["annualized_capex_per_mw"] = gen.apply(
        lambda x: costs.at[carrier, "annualized_capex_per_mw"] * multiplier.at[x["state"], "Location Variation"],
        axis=1,
    )

    # get fixed costs based on overnight capital costs with multiplier applied
    gen["fom"] = costs.at[carrier, "opex_fixed_per_kw"] * 1e3

    # find final annualized capital cost
    gen["capital_cost"] = gen["annualized_capex_per_mw"] + gen["fom"]

    # overwrite network generator dataframe with updated values
    n.generators.loc[gen.index] = gen


def apply_dynamic_pricing(
    n: pypsa.Network,
    carrier: str,
    geography: str,
    df: pd.DataFrame,
    vom: float = 0,
):
    """
    Applies user-supplied dynamic pricing.

    Arguments
    ---------
    n: pypsa.Network,
    carrier: str,
        carrier to apply fuel cost data to (ie. Gas)
    geography: str,
        column of geography to search over (ie. balancing_area, state, reeds_zone, ...)
    df: pd.DataFrame,
        Fuel costs data
    vom: float = 0
        Additional flat $/MWh cost to add onto the fuel costs
    """

    assert geography in n.buses.columns

    gens = n.generators.copy()
    gens[geography] = gens.bus.map(n.buses[geography])
    gens = gens[(gens.carrier == carrier) & (gens[geography].isin(df.columns))]

    if gens.empty:
        return

    eff = n.get_switchable_as_dense("Generator", "efficiency").T
    eff = eff[eff.index.isin(gens.index)].T
    eff.columns.name = ""

    fuel_cost_per_gen = {gen: df[gens.at[gen, geography]] for gen in gens.index}
    fuel_costs = pd.DataFrame.from_dict(fuel_cost_per_gen)
    fuel_costs.index = pd.to_datetime(fuel_costs.index)
    fuel_costs = broadcast_investment_horizons_index(n, fuel_costs)

    marginal_costs = fuel_costs.div(eff, axis=1)
    marginal_costs = marginal_costs + vom

    # drop any data that has been assigned at a coarser resolution
    n.generators_t["marginal_cost"] = n.generators_t["marginal_cost"][
        [x for x in n.generators_t["marginal_cost"] if x not in marginal_costs]
    ]

    # assign new marginal costs
    n.generators_t["marginal_cost"] = n.generators_t["marginal_cost"].join(
        marginal_costs,
        how="inner",
    )


def update_transmission_costs(n, costs, length_factor=1.0):
    # TODO: line length factor of lines is applied to lines and links.
    # Separate the function to distinguish
    n.lines["capital_cost"] = (
        n.lines["length"] * length_factor * costs.at["HVAC overhead", "annualized_capex_per_mw_km"]
    )

    if n.links.empty:
        return

    dc_b = n.links.carrier == "DC"

    # If there are no dc links, then the 'underwater_fraction' column
    # may be missing. Therefore we have to return here.
    if n.links.loc[dc_b].empty:
        return

    costs = (
        n.links.loc[dc_b, "length"]
        * length_factor
        * (
            (1.0 - n.links.loc[dc_b, "underwater_fraction"]) * costs.at["HVDC overhead", "annualized_capex_per_mw_km"]
            + n.links.loc[dc_b, "underwater_fraction"] * costs.at["HVDC submarine", "annualized_capex_per_mw_km"]
        )
        + costs.at["HVDC inverter pair", "annualized_capex_per_mw"]
    )
    n.links.loc[dc_b, "capital_cost"] = costs


def load_powerplants(
    plants_fn,
    investment_periods: list[int],
    interconnect: str = None,
) -> pd.DataFrame:
    plants = pd.read_csv(
        plants_fn,
    )
    # Filter out non-conus plants and plants that are not built by first investment period.
    plants.set_index("generator_name", inplace=True)
    plants = plants[plants.build_year <= investment_periods[0]]
    plants = plants[plants.nerc_region != "non-conus"]
    if (interconnect is not None) & (interconnect != "usa"):
        plants["interconnection"] = plants["nerc_region"].map(const.NERC_REGION_MAPPER)
        plants = plants[plants.interconnection == interconnect]
    return plants


def match_plant_to_bus(n, plants):
    plants_matched = plants.copy()
    plants_matched["bus_assignment"] = None

    buses = n.buses.copy()
    buses["geometry"] = gpd.points_from_xy(buses["x"], buses["y"])
    # from: https://stackoverflow.com/questions/58893719/find-nearest-point-in-other-dataframe-with-a-lot-of-data
    # Create a BallTree
    tree = BallTree(buses[["x", "y"]].values, leaf_size=2)
    # Query the BallTree on each feature from 'appart' to find the distance
    # to the nearest 'pharma' and its id
    plants_matched["distance_nearest"], plants_matched["id_nearest"] = tree.query(
        plants_matched[["longitude", "latitude"]].values,  # The input array for the query
        k=1,  # The number of nearest neighbors
    )
    plants_matched.bus_assignment = buses.reset_index().iloc[plants_matched.id_nearest].Bus.values
    plants_matched.drop(columns=["id_nearest"], inplace=True)

    return plants_matched


def filter_plants_by_region(
    plants: pd.DataFrame,
    regions_onshore: gpd.GeoDataFrame,
    regions_offshore: gpd.GeoDataFrame,
) -> pd.DataFrame:
    """
    Filters the plants dataframe to remove plants not within the onshore and
    offshore geometries.
    """
    plants = plants.copy()
    plants["geometry"] = gpd.points_from_xy(
        plants.longitude,
        plants.latitude,
        crs="EPSG:4326",
    )
    gdp_plants = gpd.GeoDataFrame(plants, geometry="geometry")
    plants_onshore = gpd.sjoin(gdp_plants, regions_onshore, how="inner")
    plants_offshore = gpd.sjoin(gdp_plants, regions_offshore, how="inner")
    plants = pd.concat([plants_onshore, plants_offshore])
    if not plants_offshore.empty:
        logger.warning(f"Offshore plants: {plants_offshore}")
    plants.drop(columns=["geometry"], inplace=True)
    plants = plants[~plants.index.duplicated()]
    return pd.DataFrame(plants)


def attach_renewable_capacities_to_atlite(
    n: pypsa.Network,
    plants_df: pd.DataFrame,
    renewable_carriers: list,
):
    plants = plants_df.query(
        "bus_assignment in @n.buses.index",
    )
    for tech in renewable_carriers:
        plants_filt = plants.query("carrier == @tech").copy()
        if plants_filt.empty:
            continue

        generators_tech = n.generators[n.generators.carrier == tech].copy()
        generators_tech["sub_assignment"] = generators_tech.bus.map(n.buses.sub_id)
        plants_filt["sub_assignment"] = plants_filt.bus_assignment.map(n.buses.sub_id)
        caps_per_bus = (
            plants_filt[["sub_assignment", "p_nom"]].groupby("sub_assignment").sum().p_nom
        )  # namplate capacity per sub_id

        if caps_per_bus[~caps_per_bus.index.isin(generators_tech.sub_assignment)].sum() > 0:
            p_all = plants_filt[["sub_assignment", "p_nom", "latitude", "longitude"]]
            missing_plants = p_all[~p_all.sub_assignment.isin(generators_tech.sub_assignment)]
            missing_capacity = caps_per_bus[~caps_per_bus.index.isin(generators_tech.sub_assignment)].sum()
            # missing_plants.to_csv(f"missing_{tech}_plants.csv",)

            logger.info(
                f"There are {np.round(missing_capacity/1000,4)} GW of {tech} plants that are not in the network. See git issue #16.",
            )

        logger.info(
            f"{np.round(caps_per_bus.sum()/1000,2)} GW of {tech} capacity added.",
        )
        mapped_values = generators_tech.sub_assignment.map(caps_per_bus).dropna()
        n.generators.loc[mapped_values.index, "p_nom"] = mapped_values
        n.generators.loc[mapped_values.index, "p_nom_min"] = mapped_values


def attach_conventional_generators(
    n: pypsa.Network,
    costs: pd.DataFrame,
    plants: pd.DataFrame,
    conventional_carriers: list,
    extendable_carriers: list,
    conventional_params,
    renewable_carriers: list,
    conventional_inputs,
    unit_commitment=None,
    fuel_price=None,
):
    carriers = [
        carrier
        for carrier in set(conventional_carriers) | set(extendable_carriers["Generator"])
        if carrier not in renewable_carriers
    ]
    add_missing_carriers(n, carriers)
    add_co2_emissions(n, costs, carriers)

    plants = (
        plants.query("carrier in @carriers")
        .join(costs, on="carrier", rsuffix="_r")
        .rename(index=lambda s: "C" + str(s))
    )

    plants["efficiency"] = plants.efficiency.astype(float).fillna(plants.efficiency_r)

    plants.loc[:, "p_min_pu"] = plants.minimum_load_mw / plants.p_nom
    plants.loc[:, "p_min_pu"] = (
        plants.p_min_pu.clip(
            upper=np.minimum(plants.summer_derate, plants.winter_derate),
            lower=0,
        )
        .astype(float)
        .fillna(0)
    )

    committable_fields = ["start_up_cost", "min_down_time", "min_up_time", "p_min_pu"]
    for attr in committable_fields:
        default = pypsa.components.component_attrs["Generator"].default[attr]
        if unit_commitment:
            plants[attr] = plants[attr].astype(float).fillna(default)
        else:
            plants[attr] = default
    committable_attrs = {attr: plants[attr] for attr in committable_fields}

    # Define generators using modified ppl DataFrame
    caps = plants.groupby("carrier").p_nom.sum().div(1e3).round(2)
    logger.info(f"Adding {len(plants)} generators with capacities [GW] \n{caps}")
    n.madd(
        "Generator",
        plants.index,
        carrier=plants.carrier,
        bus=plants.bus_assignment,
        p_nom_min=plants.p_nom.where(
            plants.carrier.isin(conventional_carriers),
            0,
        ),  # enforces that plants cannot be retired/sold-off at their capital cost
        p_nom=plants.p_nom.where(plants.carrier.isin(conventional_carriers), 0),
        p_nom_extendable=plants.carrier.isin(extendable_carriers["Generator"]),
        ramp_limit_up=plants.ramp_limit_up,
        ramp_limit_down=plants.ramp_limit_down,
        efficiency=plants.efficiency.round(3),
        marginal_cost=plants.marginal_cost,
        capital_cost=plants.annualized_capex_fom,
        build_year=plants.build_year.astype(int).fillna(0),
        lifetime=plants.carrier.map(costs.cost_recovery_period_years),
        committable=unit_commitment,
        **committable_attrs,
    )

    # Add fuel and VOM costs to the network
    n.generators.loc[plants.index, "vom_cost"] = plants.carrier.map(
        costs.opex_variable_per_mwh,
    )
    n.generators.loc[plants.index, "fuel_cost"] = plants.fuel_cost
    n.generators.loc[plants.index, "heat_rate"] = plants.heat_rate_mmbtu_per_mwh
    n.generators.loc[plants.index, "ba_eia"] = plants.balancing_authority_code
    n.generators.loc[plants.index, "ba_ads"] = plants.ads_balancing_area


def normed(s):
    return s / s.sum()


def attach_wind_and_solar(
    n: pypsa.Network,
    costs: pd.DataFrame,
    input_profiles: str,
    carriers: list[str],
    extendable_carriers: dict[str, list[str]],
    line_length_factor=1,
):
    """
    Attached Atlite Calculated wind and solar capacity factor profiles to the
    network.
    """
    add_missing_carriers(n, carriers)
    for car in carriers:
        if car == "hydro":
            continue

        with xr.open_dataset(getattr(input_profiles, "profile_" + car)) as ds:
            if ds.indexes["bus"].empty:
                continue

            # supcar = car.split("-", 2)[0]
            # if supcar == "offwind" or supcar == "offwind_floating":
            #     # if supcar == "offwind_floating":
            #     #     supcar = "offwind"
            #     # underwater_fraction = ds["underwater_fraction"].to_pandas()
            #     # 30 km of cable already assumed in capex
            #     # connection_cost = (
            #     #     costs.at[supcar, "annualized_connection_capex_per_mw_km"] * (line_length_factor * ds["average_distance"].to_pandas() - 30)
            #     # )
            #     capital_cost =
            #         costs.at[supcar, "annualized_capex_per_mw"]
            #         # + connection_cost

            #     # logger.info(
            #     #     "Added connection cost of {:0.0f}-{:0.0f} USD/MW/a to {}".format(
            #     #         connection_cost.min(),
            #     #         connection_cost.max(),
            #     #         supcar,
            #     #     ),
            #     # )
            # else:
            capital_cost = costs.at[car, "annualized_capex_fom"]

            bus2sub = (
                pd.read_csv(input_profiles.bus2sub, dtype=str)
                .drop("interconnect", axis=1)
                .rename(columns={"Bus": "bus_id"})
                .drop_duplicates(subset="sub_id")
            )
            bus_list = ds.bus.to_dataframe("sub_id").merge(bus2sub).bus_id.astype(str).values
            p_nom_max_bus = (
                ds["p_nom_max"]
                .to_dataframe()
                .merge(bus2sub[["bus_id", "sub_id"]], left_on="bus", right_on="sub_id")
                .set_index("bus_id")
                .p_nom_max
            )
            weight_bus = (
                ds["weight"]
                .to_dataframe()
                .merge(bus2sub[["bus_id", "sub_id"]], left_on="bus", right_on="sub_id")
                .set_index("bus_id")
                .weight
            )
            bus_profiles = (
                ds["profile"]
                .transpose("time", "bus")
                .to_pandas()
                .T.merge(
                    bus2sub[["bus_id", "sub_id"]],
                    left_on="bus",
                    right_on="sub_id",
                )
                .set_index("bus_id")
                .drop(columns="sub_id")
                .T
            )
            bus_profiles = broadcast_investment_horizons_index(n, bus_profiles)

            # if supcar == "offwind":
            #     capital_cost = capital_cost.to_frame().reset_index()
            #     capital_cost.bus = capital_cost.bus.astype(int)
            #     capital_cost = (
            #         pd.merge(
            #             capital_cost,
            #             n.buses.sub_id.reset_index(),
            #             left_on="bus",
            #             right_on="sub_id",
            #             how="left",
            #         )
            #         .rename(columns={0: "capital_cost"})
            #         .set_index("Bus")
            #         .capital_cost
            #     )

            logger.info(f"Adding {car} capacity-factor profiles to the network.")

            n.madd(
                "Generator",
                bus_list,
                " " + car,
                bus=bus_list,
                carrier=car,
                p_nom_extendable=car in extendable_carriers["Generator"],
                p_nom_max=p_nom_max_bus,
                weight=weight_bus,
                marginal_cost=costs.at[car, "marginal_cost"],
                capital_cost=capital_cost,
                efficiency=costs.at[car, "efficiency"],
                p_max_pu=bus_profiles,
            )


def attach_battery_storage(
    n: pypsa.Network,
    plants: pd.DataFrame,
    extendable_carriers,
):
    """
    Attaches Existing Battery Energy Storage Systems To the Network.
    """
    plants_filt = plants.query("carrier == 'battery' ")
<<<<<<< HEAD
    plants_filt.index = (
        plants_filt.index.astype(str) + "_" + plants_filt.generator_id.astype(str)
    )
    plants_filt.loc[:, "energy_storage_capacity_mwh"] = (
        plants_filt.energy_storage_capacity_mwh.astype(float)
    )
    plants_filt = plants_filt.dropna(subset=["energy_storage_capacity_mwh"])
=======
    plants_filt.index = plants_filt.index.astype(str) + "_" + plants_filt.generator_id.astype(str)
    plants_filt.loc[:, "energy_storage_capacity_mwh"] = plants_filt.energy_storage_capacity_mwh.astype(float)
    plants_filt.dropna(subset=["energy_storage_capacity_mwh"], inplace=True)
>>>>>>> 7b94253a

    logger.info(
        f"Added Batteries as Storage Units to the network.\n{np.round(plants_filt.p_nom.sum()/1000,2)} GW Power Capacity \n{np.round(plants_filt.energy_storage_capacity_mwh.sum()/1000, 2)} GWh Energy Capacity",
    )

    plants_filt = plants_filt.dropna(subset=["energy_storage_capacity_mwh"])
    n.madd(
        "StorageUnit",
        plants_filt.index,
        carrier="battery",
        bus=plants_filt.bus_assignment,
        p_nom=plants_filt.p_nom,
        p_nom_min=plants_filt.p_nom,
        p_nom_extendable=False,
        max_hours=plants_filt.energy_storage_capacity_mwh / plants_filt.p_nom,
        build_year=plants_filt.build_year,
        lifetime=30,  # replace with actual lifetime
        efficiency_store=0.9**0.5,
        efficiency_dispatch=0.9**0.5,
        cyclic_state_of_charge=True,
    )


def broadcast_investment_horizons_index(n: pypsa.Network, df: pd.DataFrame):
    """
    Broadcast the index of a dataframe to match the potentially multi-indexed
    investment periods of a PyPSA network.
    """
    sns = n.snapshots
    if not len(df.index) == len(sns):  # if broadcasting is necessary
        df.index = pd.to_datetime(df.index)
        dfs = []
        for planning_horizon in n.investment_periods.to_list():
            period_data = df.copy()
            period_data.index = df.index.map(lambda x: x.replace(year=planning_horizon))
            dfs.append(period_data)
        df = pd.concat(dfs)
        df = pd.merge(
            df,
            sns.to_frame().droplevel(0),
            left_index=True,
            right_index=True,
        ).drop(columns=["period", "timestep"])
        assert len(df.index) == len(sns)
    df.index = sns
    return df


def apply_seasonal_capacity_derates(
    n: pypsa.Network,
    plants: pd.DataFrame,
    conventional_carriers: list,
    sns: pd.DatetimeIndex,
):
    "Applies conventional rerate factor p_max_pu based on the seasonal capacity derates defined in eia860"
    sns_dt = sns.get_level_values(1)
    summer_sns = sns_dt[sns_dt.month.isin([6, 7, 8])]
    winter_sns = sns_dt[~sns_dt.month.isin([6, 7, 8])]

    # conventional_carriers = ['geothermal'] # testing override impact

    conv_plants = plants.query("carrier in @conventional_carriers")
    conv_plants.index = "C" + conv_plants.index
    conv_gens = n.generators.query("carrier in @conventional_carriers")

    p_max_pu = pd.DataFrame(1.0, index=sns_dt, columns=conv_gens.index)
    p_max_pu.loc[summer_sns, conv_gens.index] *= conv_plants.loc[
        :,
        "summer_derate",
    ].astype(float)
    p_max_pu.loc[winter_sns, conv_gens.index] *= conv_plants.loc[
        :,
        "winter_derate",
    ].astype(float)

    p_max_pu = broadcast_investment_horizons_index(n, p_max_pu)
    n.generators_t.p_max_pu = pd.concat(
        [n.generators_t.p_max_pu, p_max_pu],
        axis=1,
    ).round(3)


def apply_must_run_ratings(
    n: pypsa.Network,
    plants: pd.DataFrame,
    conventional_carriers: list,
    sns: pd.DatetimeIndex,
):
    """
    Applies Minimum Loading Capacities only to WECC ADS designated Plants.
    """
    conv_plants = plants.query("carrier in @conventional_carriers").copy()
    conv_plants.index = "C" + conv_plants.index

    conv_plants.loc[:, "ads_mustrun"] = conv_plants.ads_mustrun.infer_objects(
        copy=False,
    ).fillna(False)
<<<<<<< HEAD
    conv_plants.loc[:, "minimum_load_pu"] = (
        conv_plants.minimum_load_mw / conv_plants.p_nom
    )
    conv_plants.loc[:, "minimum_load_pu"] = (
        conv_plants.minimum_load_pu.clip(
            upper=np.minimum(conv_plants.summer_derate, conv_plants.winter_derate),
            lower=0,
        )
        .astype(float)
        .fillna(0)
    )
=======
    conv_plants.loc[:, "minimum_load_pu"] = conv_plants.minimum_load_mw / conv_plants.p_nom
    conv_plants.loc[:, "minimum_load_pu"] = conv_plants.minimum_load_pu.clip(
        upper=np.minimum(conv_plants.summer_derate, conv_plants.winter_derate),
        lower=0,
    ).fillna(0)
>>>>>>> 7b94253a
    must_run = conv_plants.query("ads_mustrun == True")
    n.generators.loc[must_run.index, "p_min_pu"] = must_run.minimum_load_pu.round(3) * 0.95


def clean_bus_data(n: pypsa.Network):
    """
    Drops data from the network that are no longer needed in workflow.
    """
    col_list = [
        "Pd",
        "load_dissag",
        "LAF",
        "LAF_state",
    ]
    n.buses.drop(columns=[col for col in col_list if col in n.buses], inplace=True)


def attach_breakthrough_renewable_plants(
    n,
    fn_plants,
    renewable_carriers,
    extendable_carriers,
    costs,
):

    add_missing_carriers(n, renewable_carriers)

    plants = pd.read_csv(fn_plants, dtype={"bus_id": str}, index_col=0).query(
        "bus_id in @n.buses.index",
    )
    plants.replace(["wind_offshore"], ["offwind"], inplace=True)

    for tech in renewable_carriers:
        assert tech == "hydro"
        tech_plants = plants.query("type == @tech")
        tech_plants.index = tech_plants.index.astype(str)
        logger.info(f"Adding {len(tech_plants)} {tech} generators to the network.")

        p_nom_be = pd.read_csv(snakemake.input[f"{tech}_breakthrough"], index_col=0)

        intersection = set(p_nom_be.columns).intersection(
            tech_plants.index,
        )  # filters by plants ID for the plants of type tech
        p_nom_be = p_nom_be[list(intersection)]

        p_nom_be.columns = p_nom_be.columns.astype(str)

        if (tech_plants.Pmax == 0).any():
            # p_nom is the maximum of {Pmax, dispatch}
            p_nom = pd.concat([p_nom_be.max(axis=0), tech_plants["Pmax"]], axis=1).max(
                axis=1,
            )
            p_max_pu = (
                (p_nom_be[p_nom.index] / p_nom).astype(float).fillna(0)
            )  # some values remain 0
        else:
            p_nom = tech_plants.Pmax
            p_max_pu = p_nom_be[tech_plants.index] / p_nom

        leap_day = p_max_pu.loc["2016-02-29 00:00:00":"2016-02-29 23:00:00"]
        p_max_pu = p_max_pu.drop(leap_day.index)
        p_max_pu = broadcast_investment_horizons_index(n, p_max_pu)

        n.madd(
            "Generator",
            tech_plants.index,
            bus=tech_plants.bus_id,
            p_nom_min=p_nom,
            p_nom=p_nom,
            marginal_cost=0,
            p_max_pu=p_max_pu,  # timeseries of max power output pu
            p_nom_extendable=False,
            carrier=tech,
            weight=1.0,
        )
    return n


def apply_pudl_fuel_costs(
    n,
    plants,
    costs,
):

    # Apply PuDL Fuel Costs for plants where listed
    pudl_fuel_costs = pd.read_csv(snakemake.input["pudl_fuel_costs"], index_col=0)

    # Check if any of the plants are in the pudl fuel costs
    if not set(plants.index).intersection(pudl_fuel_costs.columns):
        return n

    # Construct the VOM table for each generator by carrier
    vom = pd.DataFrame(index=pudl_fuel_costs.columns)
    for gen in pudl_fuel_costs.columns:
        if gen not in plants.index:
            continue
        carrier = plants.loc[gen, "carrier"]
        vom.loc[gen, "VOM"] = costs.at[carrier, "opex_variable_per_mwh"]

    # Apply the VOM to the fuel costs
    pudl_fuel_costs = pudl_fuel_costs + vom.squeeze()
    pudl_fuel_costs = broadcast_investment_horizons_index(n, pudl_fuel_costs)

    # Drop any columns that are not in the network
    pudl_fuel_costs.columns = "C" + pudl_fuel_costs.columns
    pudl_fuel_costs = pudl_fuel_costs[[x for x in pudl_fuel_costs.columns if x in n.generators.index]]

    # drop any data that has been assigned at a coarser resolution
    n.generators_t["marginal_cost"] = n.generators_t["marginal_cost"][
        [x for x in n.generators_t["marginal_cost"] if x not in pudl_fuel_costs]
    ]

    # assign new marginal costs
    n.generators_t["marginal_cost"] = n.generators_t["marginal_cost"].join(
        pudl_fuel_costs,
    )
    # Why are there so few of the pudl fuel costs columns?
    return n


def main(snakemake):
    params = snakemake.params
    interconnection = snakemake.wildcards["interconnect"]

    n = pypsa.Network(snakemake.input.base_network)

    regions_onshore = gpd.read_file(snakemake.input.regions_onshore)
    regions_offshore = gpd.read_file(snakemake.input.regions_offshore)

    Nyears = n.snapshot_weightings.loc[n.investment_periods[0]].objective.sum() / 8760.0

    costs = pd.read_csv(snakemake.input.tech_costs)
    costs = costs.pivot(index="pypsa-name", columns="parameter", values="value")

    update_transmission_costs(n, costs, params.length_factor)

    renewable_carriers = set(params.renewable_carriers)
    extendable_carriers = params.extendable_carriers
    conventional_carriers = params.conventional_carriers
    conventional_inputs = {k: v for k, v in snakemake.input.items() if k.startswith("conventional_")}

    plants = load_powerplants(
        snakemake.input["powerplants"],
        n.investment_periods,
        interconnect=interconnection,
    )
    plants = filter_plants_by_region(
        plants,
        regions_onshore,
        regions_offshore,
    )
    plants = match_plant_to_bus(n, plants)

    attach_conventional_generators(
        n,
        costs,
        plants,
        conventional_carriers,
        extendable_carriers,
        params.conventional,
        renewable_carriers,
        conventional_inputs,
        unit_commitment=params.conventional["unit_commitment"],
        fuel_price=None,  # update fuel prices later
    )
    apply_seasonal_capacity_derates(
        n,
        plants,
        conventional_carriers,
        n.snapshots,
    )
    apply_must_run_ratings(
        n,
        plants,
        conventional_carriers,
        n.snapshots,
    )
    attach_battery_storage(
        n,
        plants,
        extendable_carriers,
    )

    attach_wind_and_solar(
        n,
        costs,
        snakemake.input,
        renewable_carriers,
        extendable_carriers,
        params.length_factor,
    )
    renewable_carriers = list(
        set(snakemake.config["electricity"]["renewable_carriers"]).intersection(
            {"onwind", "solar", "offwind", "offwind_floating"},
        ),
    )
    attach_renewable_capacities_to_atlite(
        n,
        plants,
        renewable_carriers,
    )

    # temporarily adding hydro with breakthrough only data until I can correctly import hydro_data
    n = attach_breakthrough_renewable_plants(
        n,
        snakemake.input["plants_breakthrough"],
        ["hydro"],
        extendable_carriers,
        costs,
    )

    update_p_nom_max(n)

    # apply regional multipliers to capital cost data
    for carrier, multiplier_data in const.CAPEX_LOCATIONAL_MULTIPLIER.items():
        if n.generators.query(f"carrier == '{carrier}'").empty:
            continue
        multiplier_file = snakemake.input[f"gen_cost_mult_{multiplier_data}"]
        df_multiplier = pd.read_csv(multiplier_file)
        df_multiplier = clean_locational_multiplier(df_multiplier)
        update_capital_costs(n, carrier, costs, df_multiplier, Nyears)

    if params.conventional["dynamic_fuel_price"]["wholesale"]:
        assert params.eia_api, f"Must provide EIA API key for dynamic fuel pricing"

        dynamic_fuel_prices = {
            "OCGT": {
                "state": "state_ng_fuel_prices",
                "balancing_area": "ba_ng_fuel_prices",  # name of file in snakefile
            },
            "CCGT": {
                "state": "state_ng_fuel_prices",
                "balancing_area": "ba_ng_fuel_prices",
            },
            "coal": {"state": "state_coal_fuel_prices"},
        }

        # NOTE: Must go from most to least coarse data (ie. state then ba) to apply the
        # data correctly!
        for carrier, prices in dynamic_fuel_prices.items():
            for area in ("state", "reeds_zone", "balancing_area"):
                # check if data is supplied for the area
                try:
                    datafile = prices[area]
                except KeyError:
                    continue
                # if data should exist, try to read it in
                try:
                    df = pd.read_csv(snakemake.input[datafile], index_col="snapshot")
                    if df.empty:
                        logger.warning(f"No data provided for {datafile}")
                        continue
                except KeyError:
                    logger.warning(f"Can not find dynamic price file {datafile}")
                    continue

                vom = costs.at[carrier, "opex_variable_per_mwh"]

                apply_dynamic_pricing(
                    n=n,
                    carrier=carrier,
                    geography=area,
                    df=df,
                    vom=vom,
                )
                logger.info(f"Applied dynamic price data for {carrier} from {datafile}")

    if params.conventional["dynamic_fuel_price"]["pudl"]:
        n = apply_pudl_fuel_costs(n, plants, costs)

    # fix p_nom_min for extendable generators
    # The "- 0.001" is just to avoid numerical issues
    n.generators["p_nom_min"] = n.generators.apply(
        lambda x: ((x["p_nom"] - 0.001) if (x["p_nom_extendable"] and x["p_nom_min"] == 0) else x["p_nom_min"]),
        axis=1,
    )

    output_folder = os.path.dirname(snakemake.output[0]) + "/base_network"
    export_network_for_gis_mapping(n, output_folder)

    clean_bus_data(n)
    sanitize_carriers(n, snakemake.config)
    n.meta = snakemake.config

    n.export_to_netcdf(snakemake.output[0])

    logger.info(test_network_datatype_consistency(n))


if __name__ == "__main__":
    if "snakemake" not in globals():
        from _helpers import mock_snakemake

        snakemake = mock_snakemake("add_electricity", interconnect="western")
    configure_logging(snakemake)
    main(snakemake)<|MERGE_RESOLUTION|>--- conflicted
+++ resolved
@@ -571,7 +571,6 @@
     Attaches Existing Battery Energy Storage Systems To the Network.
     """
     plants_filt = plants.query("carrier == 'battery' ")
-<<<<<<< HEAD
     plants_filt.index = (
         plants_filt.index.astype(str) + "_" + plants_filt.generator_id.astype(str)
     )
@@ -579,11 +578,6 @@
         plants_filt.energy_storage_capacity_mwh.astype(float)
     )
     plants_filt = plants_filt.dropna(subset=["energy_storage_capacity_mwh"])
-=======
-    plants_filt.index = plants_filt.index.astype(str) + "_" + plants_filt.generator_id.astype(str)
-    plants_filt.loc[:, "energy_storage_capacity_mwh"] = plants_filt.energy_storage_capacity_mwh.astype(float)
-    plants_filt.dropna(subset=["energy_storage_capacity_mwh"], inplace=True)
->>>>>>> 7b94253a
 
     logger.info(
         f"Added Batteries as Storage Units to the network.\n{np.round(plants_filt.p_nom.sum()/1000,2)} GW Power Capacity \n{np.round(plants_filt.energy_storage_capacity_mwh.sum()/1000, 2)} GWh Energy Capacity",
@@ -681,7 +675,7 @@
     conv_plants.loc[:, "ads_mustrun"] = conv_plants.ads_mustrun.infer_objects(
         copy=False,
     ).fillna(False)
-<<<<<<< HEAD
+
     conv_plants.loc[:, "minimum_load_pu"] = (
         conv_plants.minimum_load_mw / conv_plants.p_nom
     )
@@ -693,13 +687,6 @@
         .astype(float)
         .fillna(0)
     )
-=======
-    conv_plants.loc[:, "minimum_load_pu"] = conv_plants.minimum_load_mw / conv_plants.p_nom
-    conv_plants.loc[:, "minimum_load_pu"] = conv_plants.minimum_load_pu.clip(
-        upper=np.minimum(conv_plants.summer_derate, conv_plants.winter_derate),
-        lower=0,
-    ).fillna(0)
->>>>>>> 7b94253a
     must_run = conv_plants.query("ads_mustrun == True")
     n.generators.loc[must_run.index, "p_min_pu"] = must_run.minimum_load_pu.round(3) * 0.95
 
