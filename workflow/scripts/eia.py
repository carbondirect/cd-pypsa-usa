--- conflicted
+++ resolved
@@ -34,12 +34,9 @@
 2020-12-01  Wyoming Price of Natural Gas Delivered to Resi...   8.00  $/MCF Wyoming
 """
 
-<<<<<<< HEAD
 from abc import ABC, abstractmethod
 from typing import Union, Dict, Optional
-=======
 import logging
->>>>>>> b94da048
 import math
 from abc import ABC, abstractmethod
 from typing import Dict, Union
