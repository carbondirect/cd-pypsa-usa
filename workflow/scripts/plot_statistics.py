--- conflicted
+++ resolved
@@ -75,19 +75,10 @@
     colors = (n.carriers.reset_index().set_index("nice_name")).color
 
     additional = {
-<<<<<<< HEAD
-        "Battery Charge": n.carriers.loc["battery"].color,
-        "Battery Discharge": n.carriers.loc["battery"].color,
-        "battery_discharger": n.carriers.loc["battery"].color,
-        "battery_charger": n.carriers.loc["battery"].color,
-        "4hr_battery_storage_discharger": n.carriers.loc["4hr_battery_storage"].color,
-        "4hr_battery_storage_charger": n.carriers.loc["4hr_battery_storage"].color,
-=======
         "Battery Charge": n.carriers.at["battery", "color"],
         "Battery Discharge": n.carriers.at["battery", "color"],
         "battery_discharger": n.carriers.at["battery", "color"],
         "battery_charger": n.carriers.at["battery", "color"],
->>>>>>> acd0323a
         "co2": "k",
     }
     for hr in ("4", "8"):
