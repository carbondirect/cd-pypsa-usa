--- conflicted
+++ resolved
@@ -57,7 +57,7 @@
     "OTH": "Other",
 }
 
-<<<<<<< HEAD
+
 def add_missing_carriers(df1, df2):
     # Create new columns for historic for missing carriers in optimized
     for carrier in df1.columns:
@@ -67,50 +67,6 @@
         if carrier not in df1.columns:
             df1[carrier] = 0
     return df1, df2
-=======
-
-def plot_regional_timeseries_comparison(
-    n: pypsa.Network,
-    colors=None,
-):
-    """
-    Plots regional timeseries plot.
-    """
-    Path.mkdir(
-        Path(snakemake.output[0]).parents[0] / "regional_timeseries",
-        exist_ok=True,
-    )
-    regions = n.buses.country.unique()
-    regions_clean = [ba.split("-")[0] for ba in regions]
-    regions = list(OrderedDict.fromkeys(regions_clean))
-
-    # regions = [ba for ba in regions if ba in ["PACW"]]
-    buses = n.buses.copy()
-    buses["region"] = [ba.split("-")[0] for ba in buses.country]
-    for region in regions:
-        region_bus = buses.query(f"region == '{region}'").index
-        historic_region, order = create_historical_df(
-            snakemake.input.historic_first,
-            snakemake.input.historic_second,
-            region=region,
-        )
-
-        optimized_region = create_optimized_by_carrier(
-            n,
-            order,
-            region=[region],
-        )
-
-        plot_timeseries_comparison(
-            historic=historic_region,
-            optimized=optimized_region,
-            save_path=Path(snakemake.output[0]).parents[0]
-            / "regional_timeseries"
-            / f"{region}_seasonal_stacked_plot.png",
-            colors=colors,
-        )
-
->>>>>>> 504208a8
 
 def plot_timeseries_comparison(
     historic: pd.DataFrame,
@@ -199,61 +155,6 @@
     ax.grid(axis="y")
     fig.savefig(save_path)
 
-
-<<<<<<< HEAD
-=======
-def plot_regional_bar_production_comparison(
-    n: pypsa.Network,
-    historic_full: pd.DataFrame,
-    colors=None,
-):
-    """
-    Plots regional bar production plot.
-    """
-    Path.mkdir(
-        Path(snakemake.output[0]).parents[0] / "regional_bar_production",
-        exist_ok=True,
-    )
-    regions = n.buses.country.unique()
-    regions_clean = [ba.split("-")[0] for ba in regions]
-    regions = list(OrderedDict.fromkeys(regions_clean))
-
-    # regions = [ba for ba in regions if ba in ["PACW"]]
-    buses = n.buses.copy()
-    buses["region"] = [ba.split("-")[0] for ba in buses.country]
-
-    diff = pd.DataFrame()
-
-    for region in regions:
-        region_bus = buses.query(f"region == '{region}'").index
-
-        if region == "Arizona":
-            historic_region = historic_full.loc[["AZPS", "SRP"]]
-        else:
-            historic_region = historic_full.loc[region]
-        optimized_region = create_optimized_by_carrier(
-            n,
-            order,
-            region=[region],
-        )
-
-        for carrier in optimized_region.columns:
-            if carrier not in historic_region.columns:
-                historic_region[carrier] = 0
-        for carrier in historic_region.columns:
-            if carrier not in optimized_region.columns:
-                optimized_region[carrier] = 0
-
-        diff[region] = optimized_region.sum() - historic_region.sum()
-
-    # Plot
-    fig, ax = plt.subplots(figsize=(10, 6))
-    diff.T.plot(kind="barh", stacked=True, ax=ax)
-    ax.set_xlabel("Production Deviation [TWh]")
-    ax.set_ylabel("Region")
-    ax.set_title("Production Deviation by Region and Carrier")
-    plt.legend(title="Carrier", bbox_to_anchor=(1.05, 1), loc="upper left")
->>>>>>> 504208a8
 
 def create_optimized_by_carrier(n, order, region_buses=None):
     """
