--- conflicted
+++ resolved
@@ -150,13 +150,10 @@
         expr=sum((m.n[i] - L.loc[i] * n_clusters) ** 2 for i in L.index),
         sense=po.minimize,
     )
-<<<<<<< HEAD
-=======
 
     if solver_name == "highs":
         solver_name = "ipopt"
 
->>>>>>> 3e17ad8b
     opt = po.SolverFactory(solver_name)
     if not opt.has_capability("quadratic_objective"):
         logger.warning(
