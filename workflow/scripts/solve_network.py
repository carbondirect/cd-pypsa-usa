# SPDX-FileCopyrightText: : 2017-2023 The PyPSA-Eur Authors
#
# SPDX-License-Identifier: MIT
"""
Solves optimal operation and capacity for a network with the option to
iteratively optimize while updating line reactances.

This script is used for optimizing the electrical network as well as the
sector coupled network.

Description
-----------

Total annual system costs are minimised with PyPSA. The full formulation of the
linear optimal power flow (plus investment planning
is provided in the
`documentation of PyPSA <https://pypsa.readthedocs.io/en/latest/optimal_power_flow.html#linear-optimal-power-flow>`_.

The optimization is based on the :func:`network.optimize` function.
Additionally, some extra constraints specified in :mod:`solve_network` are added.

.. note::

    The rules ``solve_elec_networks`` and ``solve_sector_networks`` run
    the workflow for all scenarios in the configuration file (``scenario:``)
    based on the rule :mod:`solve_network`.
"""
import logging
import re
from typing import Optional

import numpy as np
import pandas as pd
import pypsa
import xarray as xr
import yaml
from _helpers import (
    configure_logging,
    is_transport_model,
    update_config_from_wildcards,
    update_config_with_sector_opts,
)
from constants import NG_MWH_2_MMCF
from eia import Trade
from pypsa.descriptors import get_switchable_as_dense as get_as_dense

logger = logging.getLogger(__name__)
pypsa.pf.logger.setLevel(logging.WARNING)


def add_land_use_constraint_perfect(n):
    """
    Add global constraints for tech capacity limit.
    """
    logger.info("Add land-use constraint for perfect foresight")

    def compress_series(s):
        def process_group(group):
            if group.nunique() == 1:
                return pd.Series(group.iloc[0], index=[None])
            else:
                return group

        return s.groupby(level=[0, 1]).apply(process_group)

    def new_index_name(t):
        # Convert all elements to string and filter out None values
        parts = [str(x) for x in t if x is not None]
        # Join with space, but use a dash for the last item if not None
        return " ".join(parts[:2]) + (f"-{parts[-1]}" if len(parts) > 2 else "")

    def check_p_min_p_max(p_nom_max):
        p_nom_min = n.generators[ext_i].groupby(grouper).sum().p_nom_min
        p_nom_min = p_nom_min.reindex(p_nom_max.index)
        check = p_nom_min.groupby(level=[0, 1]).sum() > p_nom_max.groupby(level=[0, 1]).min()
        if check.sum():
            logger.warning(
                f"summed p_min_pu values at node larger than technical potential {check[check].index}",
            )

    grouper = [n.generators.carrier, n.generators.bus]
    ext_i = n.generators.p_nom_extendable & ~n.generators.index.str.contains("existing")
    # get technical limit per node
    p_nom_max = n.generators[ext_i].groupby(grouper).sum().p_nom_max / len(
        n.investment_periods,
    )

    # drop carriers without tech limit
    p_nom_max = p_nom_max[~p_nom_max.isin([np.inf, np.nan])]
    # carrier
    carriers = p_nom_max.index.get_level_values(0).unique()
    gen_i = n.generators[(n.generators.carrier.isin(carriers)) & (ext_i)].index
    n.generators.loc[gen_i, "p_nom_min"] = 0
    # check minimum capacities
    check_p_min_p_max(p_nom_max)

    df = p_nom_max.reset_index()
    df["name"] = df.apply(lambda row: f"nom_max_{row['carrier']}", axis=1)

    for name in df.name.unique():
        df_carrier = df[df.name == name]
        bus = df_carrier.bus
        n.buses.loc[bus, name] = df_carrier.p_nom_max.values
    return n


def add_co2_sequestration_limit(n, limit=200):
    """
    Add a global constraint on the amount of Mt CO2 that can be sequestered.
    """
    n.carriers.loc["co2 stored", "co2_absorptions"] = -1
    n.carriers.co2_absorptions = n.carriers.co2_absorptions.fillna(0)

    limit = limit * 1e6
    for o in opts:
        if "seq" not in o:
            continue
        limit = float(o[o.find("seq") + 3 :]) * 1e6
        break

    n.add(
        "GlobalConstraint",
        "co2_sequestration_limit",
        sense="<=",
        constant=limit,
        type="primary_energy",
        carrier_attribute="co2_absorptions",
    )


def prepare_network(
    n,
    solve_opts=None,
    config=None,
    foresight=None,
    planning_horizons=None,
    co2_sequestration_potential=None,
):
    if "clip_p_max_pu" in solve_opts:
        for df in (
            n.generators_t.p_max_pu,
            n.generators_t.p_min_pu,
            n.storage_units_t.inflow,
        ):
            df.where(df > solve_opts["clip_p_max_pu"], other=0.0, inplace=True)

    load_shedding = solve_opts.get("load_shedding")
    if load_shedding:
        # intersect between macroeconomic and surveybased willingness to pay
        # http://journal.frontiersin.org/article/10.3389/fenrg.2015.00055/full
        # TODO: retrieve color and nice name from config
        n.add("Carrier", "load", color="#dd2e23", nice_name="Load shedding")
        buses_i = n.buses.query("carrier == 'AC'").index
        if not np.isscalar(load_shedding):
            # TODO: do not scale via sign attribute (use Eur/MWh instead of Eur/kWh)
            load_shedding = 1e2  # Eur/kWh

        n.madd(
            "Generator",
            buses_i,
            " load",
            bus=buses_i,
            carrier="load",
            sign=1e-3,  # Adjust sign to measure p and p_nom in kW instead of MW
            marginal_cost=load_shedding,  # Eur/kWh
            p_nom=1e9,  # kW
        )

    if solve_opts.get("noisy_costs"):
        for t in n.iterate_components():
            if "marginal_cost" in t.df:
                t.df["marginal_cost"] += 1e-2 + 2e-3 * (np.random.random(len(t.df)) - 0.5)

        for t in n.iterate_components(["Line", "Link"]):
            t.df["capital_cost"] += (1e-1 + 2e-2 * (np.random.random(len(t.df)) - 0.5)) * t.df["length"]

    if solve_opts.get("nhours"):
        nhours = solve_opts["nhours"]
        n.set_snapshots(n.snapshots[:nhours])
        n.snapshot_weightings[:] = 8760.0 / nhours

    if foresight == "perfect":
        n = add_land_use_constraint_perfect(n)

    if n.stores.carrier.eq("co2 stored").any():
        limit = co2_sequestration_potential
        add_co2_sequestration_limit(n, limit=limit)

    return n


def add_CCL_constraints(n, config):
    """
    Add CCL (country & carrier limit) constraint to the network.

    Add minimum or maximum levels of generator nominal capacity per carrier for individual countries. Each constraint can be designated for a specified planning horizon in multi-period models. Opts and path for agg_p_nom_minmax.csv must be defined in config.yaml. Default file is available at config/policy_constraints/agg_p_nom_minmax.csv.

    Parameters
    ----------
    n : pypsa.Network
    config : dict

    Example
    -------
    scenario:
        opts: [Co2L-CCL-24H]
    electricity:
        agg_p_nom_limits: config/policy_constraints/agg_p_nom_minmax.csv
    """
    agg_p_nom_minmax = pd.read_csv(
        config["electricity"]["agg_p_nom_limits"],
        index_col=[1, 2],
    )
    agg_p_nom_minmax = agg_p_nom_minmax[
        agg_p_nom_minmax.planning_horizon == int(snakemake.params.planning_horizons[0])  # need to make multi-horizon
    ].drop(columns="planning_horizon")

    logger.info("Adding generation capacity constraints per carrier and country")
    p_nom = n.model["Generator-p_nom"]

    gens = n.generators.query("p_nom_extendable").rename_axis(index="Generator-ext")
    grouper = pd.concat([gens.bus.map(n.buses.country), gens.carrier], axis=1)
    lhs = p_nom.groupby(grouper).sum().rename(bus="country")

    minimum = xr.DataArray(agg_p_nom_minmax["min"].dropna()).rename(dim_0="group")
    index = minimum.indexes["group"].intersection(lhs.indexes["group"])
    if not index.empty:
        n.model.add_constraints(
            lhs.sel(group=index) >= minimum.loc[index],
            name="agg_p_nom_min",
        )

    maximum = xr.DataArray(agg_p_nom_minmax["max"].dropna()).rename(dim_0="group")
    index = maximum.indexes["group"].intersection(lhs.indexes["group"])
    if not index.empty:
        n.model.add_constraints(
            lhs.sel(group=index) <= maximum.loc[index],
            name="agg_p_nom_max",
        )


def add_RPS_constraints(n, config):
    """
    Add Renewable Portfolio Standards constraint to the network.

    Add percent levels of generator production (MWh) per carrier or groups of carriers for individual countries. Each constraint can be designated for a specified planning horizon in multi-period models. Opts and path for portfolio_standards.csv must be defined in config.yaml. Default file is available at config/policy_constraints/portfolio_standards.csv.

    Parameters
    ----------
    n : pypsa.Network
    config : dict

    Example
    -------
    scenario:
        opts: [Co2L-RPS-24H]
    electricity:
        portfolio_standards: config/policy_constraints/portfolio_standards.csv
    """
    portfolio_standards = pd.read_csv(
        config["electricity"]["portfolio_standards"],
    )
    rps_carriers = [
        "onwind",
        "offwind",
        "offwind_floating",
        "solar",
        "hydro",
        "geothermal",
        "biomass",
        "EGS",
    ]
    ces_carriers = [
        "onwind",
        "offwind",
        "offwind_floating",
        "solar",
        "hydro",
        "geothermal",
        "EGS",
        "biomass",
        "nuclear",
    ]
    state_memberships = n.buses.groupby("reeds_state")["reeds_zone"].apply(lambda x: ", ".join(x)).to_dict()

    rps_reeds = pd.read_csv(
        snakemake.input.rps_reeds,
    )
    rps_reeds["region"] = rps_reeds["st"].map(state_memberships)
    rps_reeds.dropna(subset="region", inplace=True)
    rps_reeds["carrier"] = [", ".join(rps_carriers)] * len(rps_reeds)
    rps_reeds.rename(
        columns={"t": "planning_horizon", "rps_all": "pct", "st": "name"},
        inplace=True,
    )
    rps_reeds.drop(columns=["rps_solar", "rps_wind"], inplace=True)

    ces_reeds = pd.read_csv(
        snakemake.input.ces_reeds,
    ).melt(id_vars="st", var_name="planning_horizon", value_name="pct")
    ces_reeds["region"] = ces_reeds["st"].map(state_memberships)
    ces_reeds.dropna(subset="region", inplace=True)
    ces_reeds["carrier"] = [", ".join(ces_carriers)] * len(ces_reeds)
    ces_reeds.rename(columns={"st": "name"}, inplace=True)

    portfolio_standards = pd.concat([portfolio_standards, rps_reeds, ces_reeds])
    portfolio_standards = portfolio_standards[portfolio_standards.pct > 0.0]
    portfolio_standards = portfolio_standards[
        portfolio_standards.planning_horizon.isin(snakemake.params.planning_horizons)
    ]
    portfolio_standards.set_index("name", inplace=True)

    for idx, pct_lim in portfolio_standards.iterrows():
        region_list = [region_.strip() for region_ in pct_lim.region.split(",")]
        region_buses = n.buses[
            (
                n.buses.country.isin(region_list)
                | n.buses.reeds_state.isin(region_list)
                | n.buses.interconnect.str.lower().isin(region_list)
                | (1 if "all" in region_list else 0)
            )
        ]

        if region_buses.empty:
            continue

        carriers = [carrier_.strip() for carrier_ in pct_lim.carrier.split(",")]

        # generators
        region_gens = n.generators[n.generators.bus.isin(region_buses.index)]
        region_gens_eligible = region_gens[region_gens.carrier.isin(carriers)]

        if not region_gens.empty:
            p_eligible = n.model["Generator-p"].sel(
                period=pct_lim.planning_horizon,
                Generator=region_gens_eligible.index,
            )
            lhs = p_eligible.sum()

            region_demand = (
                n.loads_t.p_set.loc[
                    pct_lim.planning_horizon,
                    n.loads.bus.isin(region_buses.index),
                ]
                .sum()
                .sum()
            )

            rhs = pct_lim.pct * region_demand

            n.model.add_constraints(
                lhs >= rhs,
                name=f"GlobalConstraint-{pct_lim.name}_{pct_lim.planning_horizon}_rps_limit",
            )
            logger.info(
                f"Adding RPS {pct_lim.name}_{pct_lim.planning_horizon} for {pct_lim.planning_horizon}.",
            )


def add_EQ_constraints(n, o, scaling=1e-1):
    """
    Add equity constraints to the network.

    Currently this is only implemented for the electricity sector only.

    Opts must be specified in the config.yaml.

    Parameters
    ----------
    n : pypsa.Network
    o : str

    Example
    -------
    scenario:
        opts: [Co2L-EQ0.7-24H]

    Require each country or node to on average produce a minimal share
    of its total electricity consumption itself. Example: EQ0.7c demands each country
    to produce on average at least 70% of its consumption; EQ0.7 demands
    each node to produce on average at least 70% of its consumption.
    """
    # TODO: Generalize to cover myopic and other sectors?
    float_regex = r"[0-9]*\.?[0-9]+"
    level = float(re.findall(float_regex, o)[0])
    if o[-1] == "c":
        ggrouper = n.generators.bus.map(n.buses.country)
        lgrouper = n.loads.bus.map(n.buses.country)
        sgrouper = n.storage_units.bus.map(n.buses.country)
    else:
        ggrouper = n.generators.bus
        lgrouper = n.loads.bus
        sgrouper = n.storage_units.bus
    load = n.snapshot_weightings.generators @ n.loads_t.p_set.groupby(lgrouper, axis=1).sum()
    inflow = n.snapshot_weightings.stores @ n.storage_units_t.inflow.groupby(sgrouper, axis=1).sum()
    inflow = inflow.reindex(load.index).fillna(0.0)
    rhs = scaling * (level * load - inflow)
    p = n.model["Generator-p"]
    lhs_gen = (p * (n.snapshot_weightings.generators * scaling)).groupby(ggrouper.to_xarray()).sum().sum("snapshot")
    # TODO: double check that this is really needed, why do have to subtract the spillage
    if not n.storage_units_t.inflow.empty:
        spillage = n.model["StorageUnit-spill"]
        lhs_spill = (
            (spillage * (-n.snapshot_weightings.stores * scaling)).groupby(sgrouper.to_xarray()).sum().sum("snapshot")
        )
        lhs = lhs_gen + lhs_spill
    else:
        lhs = lhs_gen
    n.model.add_constraints(lhs >= rhs, name="equity_min")


def add_BAU_constraints(n, config):
    """
    Add a per-carrier minimal overall capacity.

    BAU_mincapacities and opts must be adjusted in the config.yaml.

    Parameters
    ----------
    n : pypsa.Network
    config : dict

    Example
    -------
    scenario:
        opts: [Co2L-BAU-24H]
    electricity:
        BAU_mincapacities:
            solar: 0
            onwind: 0
            OCGT: 100000
            offwind-ac: 0
            offwind-dc: 0
    Which sets minimum expansion across all nodes e.g. in Europe to 100GW.
    OCGT bus 1 + OCGT bus 2 + ... > 100000
    """
    mincaps = pd.Series(config["electricity"]["BAU_mincapacities"])
    p_nom = n.model["Generator-p_nom"]
    ext_i = n.generators.query("p_nom_extendable")
    ext_carrier_i = xr.DataArray(ext_i.carrier.rename_axis("Generator-ext"))
    lhs = p_nom.groupby(ext_carrier_i).sum()
    index = mincaps.index.intersection(lhs.indexes["carrier"])
    rhs = mincaps[index].rename_axis("carrier")
    n.model.add_constraints(lhs >= rhs, name="bau_mincaps")


def add_interface_limits(n, sns, config):
    """
    Adds interface transmission limits to constrain inter-regional transfer
    capacities based on user-defined inter-regional transfer capacity limits.
    """
    logger.info("Adding Interface Transmission Limits.")
    transport_model = is_transport_model(snakemake.params.transmission_network)
    limits = pd.read_csv(snakemake.input.flowgates)
    user_limits = pd.read_csv(
        config["electricity"]["transmission_interface_limits"],
    ).rename(
        columns={
            "region_1": "r",
            "region_2": "rr",
            "flow_12": "MW_f0",
            "flow_21": "MW_r0",
        },
    )

    limits = pd.concat([limits, user_limits])

    for idx, interface in limits.iterrows():
        regions_list_r = [region.strip() for region in interface.r.split(",")]
        regions_list_rr = [region.strip() for region in interface.rr.split(",")]

        zone0_buses = n.buses[n.buses.country.isin(regions_list_r)]
        zone1_buses = n.buses[n.buses.country.isin(regions_list_rr)]
        if zone0_buses.empty | zone1_buses.empty:
            continue

        logger.info(f"Adding Interface Transmission Limit for {interface.interface}")

        interface_lines_b0 = n.lines[n.lines.bus0.isin(zone0_buses.index) & n.lines.bus1.isin(zone1_buses.index)]
        interface_lines_b1 = n.lines[n.lines.bus0.isin(zone1_buses.index) & n.lines.bus1.isin(zone0_buses.index)]
        interface_links_b0 = n.links[n.links.bus0.isin(zone0_buses.index) & n.links.bus1.isin(zone1_buses.index)]
        interface_links_b1 = n.links[n.links.bus0.isin(zone1_buses.index) & n.links.bus1.isin(zone0_buses.index)]

        if not n.lines.empty:
            line_flows = n.model["Line-s"].loc[:, interface_lines_b1.index].sum(
                dims="Line",
            ) - n.model["Line-s"].loc[
                :,
                interface_lines_b0.index,
            ].sum(
                dims="Line",
            )
        else:
            line_flows = 0.0
        lhs = line_flows

        if (
            not (pd.concat([interface_links_b0, interface_links_b1]).empty)
            and ("RESOLVE" in interface.interface or transport_model)
            # Apply link constraints if RESOLVE constraint or if zonal model. ITLs should usually only apply to AC lines if DC PF is used.
        ):
            link_flows = n.model["Link-p"].loc[:, interface_links_b1.index].sum(
                dims="Link",
            ) - n.model["Link-p"].loc[
                :,
                interface_links_b0.index,
            ].sum(
                dims="Link",
            )
            lhs += link_flows

        rhs_pos = interface.MW_f0 * -1
        n.model.add_constraints(lhs >= rhs_pos, name=f"ITL_{interface.interface}_pos")

        rhs_neg = interface.MW_r0
        n.model.add_constraints(lhs <= rhs_neg, name=f"ITL_{interface.interface}_neg")


def add_regional_co2limit(n, sns, config):
    """
    Adding regional regional CO2 Limits Specified in the config.yaml.
    """
    from pypsa.descriptors import get_switchable_as_dense as get_as_dense

    regional_co2_lims = pd.read_csv(
        config["electricity"]["regional_Co2_limits"],
        index_col=[0],
    )
    logger.info("Adding regional Co2 Limits.")
    regional_co2_lims = regional_co2_lims[regional_co2_lims.planning_horizon.isin(snakemake.params.planning_horizons)]
    weightings = n.snapshot_weightings.loc[n.snapshots]

    # if n._multi_invest:
    #     period_weighting = n.investment_period_weightings.years[sns.unique("period")]
    #     weightings = weightings.mul(period_weighting, level=0, axis=0)

    for idx, emmission_lim in regional_co2_lims.iterrows():
        region_list = [region.strip() for region in emmission_lim.regions.split(",")]
        region_buses = n.buses[
            (
                n.buses.country.isin(region_list)
                | n.buses.reeds_state.isin(region_list)
                | n.buses.interconnect.str.lower().isin(region_list)
                | (1 if "all" in region_list else 0)
            )
        ]

        emissions = n.carriers.co2_emissions.fillna(0)[lambda ds: ds != 0]
        region_gens = n.generators[n.generators.bus.isin(region_buses.index)]
        region_gens_em = region_gens.query("carrier in @emissions.index")

        if region_buses.empty or region_gens_em.empty:
            continue

        region_co2lim = emmission_lim.limit
        planning_horizon = emmission_lim.planning_horizon

        efficiency = get_as_dense(
            n,
            "Generator",
            "efficiency",
            inds=region_gens_em.index,
        )  # mw_elect/mw_th
        em_pu = region_gens_em.carrier.map(emissions) / efficiency  # tonnes_co2/mw_electrical
        em_pu = em_pu.multiply(weightings.generators, axis=0).loc[planning_horizon].fillna(0)

        # Emitting Gens
        p_em = n.model["Generator-p"].loc[:, region_gens_em.index].sel(period=planning_horizon)
        lhs = (p_em * em_pu).sum()
        rhs = region_co2lim

        # if EF_imports > 0.0:
        #     region_storage = n.storage_units[n.storage_units.bus.isin(region_buses.index)]
        #     EF_imports = emmission_lim.import_emissions_factor  # MT CO₂e/MWh_elec
        #     # All Gens
        #     p = (
        #         n.model["Generator-p"]
        #         .loc[:, region_gens.index]
        #         .sel(period=planning_horizon)
        #         .mul(weightings.generators.loc[planning_horizon])
        #     )
        #     imports_gen_weightings = pd.DataFrame(columns=region_gens.index, index=n.snapshots, data=1)
        #     weighted_imports_p = (
        #         (imports_gen_weightings * EF_imports).multiply(weightings.generators, axis=0).loc[planning_horizon]
        #     )
        #     lhs -= (p * weighted_imports_p).sum()

        #     if not region_storage.empty:
        #         p_store_discharge = (
        #             n.model["StorageUnit-p_dispatch"].loc[:, region_storage.index].sel(period=planning_horizon)
        #         )
        #         imports_storage_weightings = pd.DataFrame(columns=region_storage.index, index=n.snapshots, data=1)
        #         weighted_imports_p = (
        #             (imports_storage_weightings * EF_imports)
        #             .multiply(weightings.generators, axis=0)
        #             .loc[planning_horizon]
        #         )
        #         lhs -= (p_store_discharge * weighted_imports_p).sum()

        #     region_demand = (
        #         n.loads_t.p_set.loc[
        #             planning_horizon,
        #             n.loads.bus.isin(region_buses.index),
        #         ]
        #         .sum()
        #         .sum()
        #     )

        #     rhs -= region_demand * EF_imports

        n.model.add_constraints(
            lhs <= rhs,
            name=f"GlobalConstraint-{emmission_lim.name}_{planning_horizon}co2_limit",
        )

        logger.info(
            f"Adding regional Co2 Limit for {emmission_lim.name} in {planning_horizon}",
        )


def add_SAFE_constraints(n, config):
    """
    Add a capacity reserve margin of a certain fraction above the peak demand.
    Renewable generators and storage do not contribute. Ignores network.

    Parameters
    ----------
        n : pypsa.Network
        config : dict

    Example
    -------
    config.yaml requires to specify opts:

    scenario:
        opts: [Co2L-SAFE-24H]
    electricity:
        SAFE_reservemargin: 0.1
    Which sets a reserve margin of 10% above the peak demand.
    """
    peakdemand = n.loads_t.p_set.sum(axis=1).max()
    margin = 1.0 + config["electricity"]["SAFE_reservemargin"]
    reserve_margin = peakdemand * margin
    ext_gens_i = n.generators.query(
        "carrier in @conventional_carriers & p_nom_extendable",
    ).index
    p_nom = n.model["Generator-p_nom"].loc[ext_gens_i]
    lhs = p_nom.sum()
    exist_conv_caps = n.generators.query(
        "~p_nom_extendable & carrier in @conventional_carriers",
    ).p_nom.sum()
    rhs = reserve_margin - exist_conv_caps
    n.model.add_constraints(lhs >= rhs, name="safe_mintotalcap")


def add_SAFER_constraints(n, config):
    """
    Add a capacity reserve margin of a certain fraction above the peak demand
    for regions defined in configuration file. Renewable generators and storage
    do not contribute towards PRM.

    Parameters
    ----------
        n : pypsa.Network
        config : dict
    """
    regional_prm = pd.read_csv(
        config["electricity"]["SAFE_regional_reservemargins"],
        index_col=[0],
    )

    reeds_prm = pd.read_csv(
        snakemake.input.safer_reeds,
        index_col=[0],
    )
    NERC_memberships = n.buses.groupby("nerc_reg")["reeds_zone"].apply(lambda x: ", ".join(x)).to_dict()
    reeds_prm["region"] = reeds_prm.index.map(NERC_memberships)
    reeds_prm.dropna(subset="region", inplace=True)
    reeds_prm.drop(
        columns=["none", "ramp2025_20by50", "ramp2025_25by50", "ramp2025_30by50"],
        inplace=True,
    )
    reeds_prm.rename(columns={"static": "prm", "t": "planning_horizon"}, inplace=True)

    regional_prm = pd.concat([regional_prm, reeds_prm])
    regional_prm = regional_prm[regional_prm.planning_horizon.isin(snakemake.params.planning_horizons)]

    for idx, prm in regional_prm.iterrows():
        region_list = [region_.strip() for region_ in prm.region.split(",")]
        region_buses = n.buses[
            (
                n.buses.country.isin(region_list)
                | n.buses.reeds_state.isin(region_list)
                | n.buses.interconnect.str.lower().isin(region_list)
                | n.buses.nerc_reg.isin(region_list)
                | (1 if "all" in region_list else 0)
            )
        ]

        if region_buses.empty:
            continue

        peakdemand = (
            n.loads_t.p_set.loc[
                prm.planning_horizon,
                n.loads.bus.isin(region_buses.index),
            ]
            .sum(axis=1)
            .max()
        )
        margin = 1.0 + prm.prm
        planning_reserve = peakdemand * margin

        region_gens = n.generators[n.generators.bus.isin(region_buses.index)]
        ext_gens_i = region_gens.query(
            "carrier in @conventional_carriers & p_nom_extendable",
        ).index
        p_nom = n.model["Generator-p_nom"].loc[ext_gens_i]
        lhs = p_nom.sum()
        exist_conv_caps = region_gens.query(
            "~p_nom_extendable & carrier in @conventional_carriers",
        ).p_nom.sum()
        rhs = planning_reserve - exist_conv_caps
        n.model.add_constraints(
            lhs >= rhs,
            name=f"GlobalConstraint-{prm.name}_{prm.planning_horizon}_PRM",
        )


def add_operational_reserve_margin(n, sns, config):
    """
    Build reserve margin constraints based on the formulation given in
    https://genxproject.github.io/GenX/dev/core/#Reserves.

    Parameters
    ----------
        n : pypsa.Network
        sns: pd.DatetimeIndex
        config : dict

    Example:
    --------
    config.yaml requires to specify operational_reserve:
    operational_reserve: # like https://genxproject.github.io/GenX/dev/core/#Reserves
        activate: true
        epsilon_load: 0.02 # percentage of load at each snapshot
        epsilon_vres: 0.02 # percentage of VRES at each snapshot
        contingency: 400000 # MW
    """
    reserve_config = config["electricity"]["operational_reserve"]
    EPSILON_LOAD = reserve_config["epsilon_load"]
    EPSILON_VRES = reserve_config["epsilon_vres"]
    CONTINGENCY = reserve_config["contingency"]

    # Reserve Variables
    n.model.add_variables(
        0,
        np.inf,
        coords=[sns, n.generators.index],
        name="Generator-r",
    )
    reserve = n.model["Generator-r"]
    summed_reserve = reserve.sum("Generator")

    # Share of extendable renewable capacities
    ext_i = n.generators.query("p_nom_extendable").index
    vres_i = n.generators_t.p_max_pu.columns
    if not ext_i.empty and not vres_i.empty:
        capacity_factor = n.generators_t.p_max_pu[vres_i.intersection(ext_i)]
        p_nom_vres = n.model["Generator-p_nom"].loc[vres_i.intersection(ext_i)].rename({"Generator-ext": "Generator"})
        lhs = summed_reserve + (p_nom_vres * (-EPSILON_VRES * capacity_factor)).sum(
            "Generator",
        )
    else:  # if no extendable VRES
        lhs = summed_reserve

    # Total demand per t
    demand = get_as_dense(n, "Load", "p_set").sum(axis=1)

    # VRES potential of non extendable generators
    capacity_factor = n.generators_t.p_max_pu[vres_i.difference(ext_i)]
    renewable_capacity = n.generators.p_nom[vres_i.difference(ext_i)]
    potential = (capacity_factor * renewable_capacity).sum(axis=1)

    # Right-hand-side
    rhs = EPSILON_LOAD * demand + EPSILON_VRES * potential + CONTINGENCY

    n.model.add_constraints(lhs >= rhs, name="reserve_margin")

    # additional constraint that capacity is not exceeded
    gen_i = n.generators.index
    ext_i = n.generators.query("p_nom_extendable").index
    fix_i = n.generators.query("not p_nom_extendable").index

    dispatch = n.model["Generator-p"]
    reserve = n.model["Generator-r"]

    capacity_fixed = n.generators.p_nom[fix_i]

    p_max_pu = get_as_dense(n, "Generator", "p_max_pu")

    if not ext_i.empty:
        capacity_variable = n.model["Generator-p_nom"].rename(
            {"Generator-ext": "Generator"},
        )
        lhs = dispatch + reserve - capacity_variable * p_max_pu[ext_i]
    else:
        lhs = dispatch + reserve

    rhs = (p_max_pu[fix_i] * capacity_fixed).reindex(columns=gen_i, fill_value=0)

    n.model.add_constraints(lhs <= rhs, name="Generator-p-reserve-upper")


def add_battery_constraints(n):
    """
    Add constraint ensuring that charger = discharger, i.e.
    1 * charger_size - efficiency * discharger_size = 0
    """
    if not n.links.p_nom_extendable.any():
        return

    discharger_bool = n.links.index.str.contains("battery discharger")
    charger_bool = n.links.index.str.contains("battery charger")

    dischargers_ext = n.links[discharger_bool].query("p_nom_extendable").index
    chargers_ext = n.links[charger_bool].query("p_nom_extendable").index

    eff = n.links.efficiency[dischargers_ext].values
    lhs = n.model["Link-p_nom"].loc[chargers_ext] - n.model["Link-p_nom"].loc[dischargers_ext] * eff

    n.model.add_constraints(lhs == 0, name="Link-charger_ratio")


def add_pipe_retrofit_constraint(n):
    """
    Add constraint for retrofitting existing CH4 pipelines to H2 pipelines.
    """
    gas_pipes_i = n.links.query("carrier == 'gas pipeline' and p_nom_extendable").index
    h2_retrofitted_i = n.links.query(
        "carrier == 'H2 pipeline retrofitted' and p_nom_extendable",
    ).index

    if h2_retrofitted_i.empty or gas_pipes_i.empty:
        return

    p_nom = n.model["Link-p_nom"]

    CH4_per_H2 = 1 / n.config["sector"]["H2_retrofit_capacity_per_CH4"]
    lhs = p_nom.loc[gas_pipes_i] + CH4_per_H2 * p_nom.loc[h2_retrofitted_i]
    rhs = n.links.p_nom[gas_pipes_i].rename_axis("Link-ext")

    n.model.add_constraints(lhs == rhs, name="Link-pipe_retrofit")


def add_sector_co2_constraints(n, config):
    """
    Adds sector co2 constraints.

    Parameters
    ----------
        n : pypsa.Network
        config : dict
    """

    def apply_total_state_limit(n, year, state, value):

        sns = n.snapshots
        snapshot = sns[sns.get_level_values("period") == year][-1]

        stores = n.stores[
            (n.stores.index.str.startswith(state))
            & ((n.stores.index.str.endswith("-co2")) | (n.stores.index.str.endswith("-ch4")))
        ].index

        lhs = n.model["Store-e"].loc[snapshot, stores].sum()

        rhs = value  # value in T CO2

        n.model.add_constraints(lhs <= rhs, name=f"co2_limit-{year}-{state}")

        logger.info(
            f"Adding {state} co2 Limit in {year} of {rhs* 1e-6} MMT CO2",
        )

    def apply_sector_state_limit(n, year, state, sector, value):

        sns = n.snapshots
        snapshot = sns[sns.get_level_values("period") == year][-1]

        stores = n.stores[
            (n.stores.index.str.startswith(state))
            & ((n.stores.index.str.endswith(f"{sector}-co2")) | (n.stores.index.str.endswith(f"{sector}-ch4")))
        ].index

        lhs = n.model["Store-e"].loc[snapshot, stores].sum()

        rhs = value  # value in T CO2

        n.model.add_constraints(lhs <= rhs, name=f"co2_limit-{year}-{state}-{sector}")

        logger.info(
            f"Adding {state} co2 Limit for {sector} in {year} of {rhs* 1e-6} MMT CO2",
        )

    def apply_total_national_limit(n, year, value):

        sns = n.snapshots
        snapshot = sns[sns.get_level_values("period") == year][-1]

        stores = n.stores[((n.stores.index.str.endswith("-co2")) | (n.stores.index.str.endswith("-ch4")))].index

        lhs = n.model["Store-e"].loc[snapshot, stores].sum()

        rhs = value  # value in T CO2

        n.model.add_constraints(lhs <= rhs, name=f"co2_limit-{year}")

        logger.info(
            f"Adding national co2 Limit in {year} of {rhs* 1e-6} MMT CO2",
        )

    def apply_sector_national_limit(n, year, sector, value):

        sns = n.snapshots
        snapshot = sns[sns.get_level_values("period") == year][-1]

        stores = n.stores[
            (n.stores.index.str.endswith(f"{sector}-co2")) | (n.stores.index.str.endswith(f"{sector}-ch4"))
        ].index

        lhs = n.model["Store-e"].loc[snapshot, stores].sum()

        rhs = value  # value in T CO2

        n.model.add_constraints(lhs <= rhs, name=f"co2_limit-{year}-{sector}")

        logger.info(
            f"Adding national co2 Limit for {sector} sector in {year} of {rhs* 1e-6} MMT CO2",
        )

    try:
        f = config["sector"]["co2"]["policy"]
    except KeyError:
        logger.error("No co2 policy constraint file found")
        return

    df = pd.read_csv(f)

    if df.empty:
        logger.warning("No co2 policies applied")
        return

    sectors = df.sector.unique()

    for sector in sectors:

        df_sector = df[df.sector == sector]
        states = df_sector.state.unique()

        for state in states:

            df_state = df_sector[df_sector.state == state]
            years = [x for x in df_state.year.unique() if x in n.investment_periods]

            if not years:
                logger.warning(
                    f"No co2 policies applied for {sector} due to no defined years",
                )
                continue

            for year in years:

                df_limit = df_state[df_state.year == year].reset_index(drop=True)
                assert df_limit.shape[0] == 1

                # results calcualted in T CO2, policy given in MMT CO2
                value = df_limit.loc[0, "co2_limit_mmt"] * 1e6

                if state.upper() == "USA":

                    if sector == "all":
                        apply_total_national_limit(n, year, value)
                    else:
                        apply_sector_national_limit(n, year, sector, value)

                else:

                    if sector == "all":
                        apply_total_state_limit(n, year, state, value)
                    else:
                        apply_sector_state_limit(n, year, state, sector, value)


def add_cooling_heat_pump_constraints(n, config):
    """
    Adds constraints to the cooling heat pumps.

    These constraints allow HPs to be used to meet both heating and cooling
    demand within a single timeslice while respecting capacity limits.
    Since we are aggregating (and not modelling individual units)
    this should be fine.

    Two seperate constraints are added:
    - Constrains the cooling HP capacity to equal the heating HP capacity. Since the
    cooling hps do not have a capital cost, this will not effect objective cost
    - Constrains the total generation of Heating and Cooling HPs at each time slice
    to be less than or equal to the max generation of the heating HP. Note, that both
    the cooling and heating HPs have the same COP
    """

    def add_hp_capacity_constraint(n, hp_type):

        assert hp_type in ("ashp", "gshp")

        heating_hps = n.links[n.links.index.str.endswith(hp_type)].index
        if heating_hps.empty:
            return
        cooling_hps = n.links[n.links.index.str.endswith(f"{hp_type}-cooling")].index

        assert len(heating_hps) == len(cooling_hps)

        lhs = n.model["Link-p_nom"].loc[heating_hps] - n.model["Link-p_nom"].loc[cooling_hps]
        rhs = 0

        n.model.add_constraints(lhs == rhs, name=f"Link-{hp_type}_cooling_capacity")

    def add_hp_generation_constraint(n, hp_type):

        heating_hps = n.links[n.links.index.str.endswith(hp_type)].index
        if heating_hps.empty:
            return
        cooling_hps = n.links[n.links.index.str.endswith(f"{hp_type}-cooling")].index

        heating_hp_p = n.model["Link-p"].loc[:, heating_hps]
        cooling_hp_p = n.model["Link-p"].loc[:, cooling_hps]

        heating_hps_cop = n.links_t["efficiency"][heating_hps]
        cooling_hps_cop = n.links_t["efficiency"][cooling_hps]

        heating_hps_gen = heating_hp_p.mul(heating_hps_cop)
        cooling_hps_gen = cooling_hp_p.mul(cooling_hps_cop)

        lhs = heating_hps_gen + cooling_hps_gen

        heating_hp_p_nom = n.model["Link-p_nom"].loc[heating_hps]
        max_gen = heating_hp_p_nom.mul(heating_hps_cop)

        rhs = max_gen

        n.model.add_constraints(lhs <= rhs, name=f"Link-{hp_type}_cooling_generation")

    for hp_type in ("ashp", "gshp"):
        add_hp_capacity_constraint(n, hp_type)
        add_hp_generation_constraint(n, hp_type)


def add_gshp_capacity_constraint(n, config):
    """
    Constrains gshp capacity based on population and ashp installations.

    This constraint should be added if rural/urban sectors are combined into
    a single total area. In this case, we need to constrain how much gshp capacity
    can be added to the system.

    For example:
    - If ratio is 0.75 urban and 0.25 rural
    - We want to enforce that at max, only 0.33 unit of GSHP can be installed for every unit of ASHP
    - The constraint is: [ASHP - (urban / rural) * GSHP >= 0]
    - ie. for every unit of GSHP, we need to install 3 units of ASHP
    """

    pop = pd.read_csv(snakemake.input.pop_layout)
    pop["urban_rural_fraction"] = (pop.urban_fraction / pop.rural_fraction).round(2)
    fraction = pop.set_index("name")["urban_rural_fraction"].to_dict()

    ashp = n.links[n.links.index.str.endswith("ashp")].copy()
    gshp = n.links[n.links.index.str.endswith("gshp")].copy()
    if gshp.empty:
        return

    assert len(ashp) == len(gshp)

    gshp["urban_rural_fraction"] = gshp.bus0.map(fraction)

    ashp_capacity = n.model["Link-p_nom"].loc[ashp.index]
    gshp_capacity = n.model["Link-p_nom"].loc[gshp.index]
    gshp_multiplier = gshp["urban_rural_fraction"]

    lhs = ashp_capacity - gshp_capacity.mul(gshp_multiplier.values)
    rhs = 0

    n.model.add_constraints(lhs >= rhs, name=f"Link-gshp_capacity_ratio")


def add_ng_import_export_limits(n, config):

    def _format_link_name(s: str) -> str:
        states = s.split("-")
        return f"{states[0]} {states[1]} gas"

    def _format_domestic_data(
        prod: pd.DataFrame,
        link_suffix: Optional[str] = None,
    ) -> pd.DataFrame:

        df = prod.copy()
        df["link"] = df.state.map(_format_link_name)
        if link_suffix:
            df["link"] = df.link + link_suffix

        # convert mmcf to MWh
        df["value"] = df["value"] * 1000 / NG_MWH_2_MMCF

        return df[["link", "value"]].rename(columns={"value": "rhs"}).set_index("link")

    def _format_international_data(
        prod: pd.DataFrame,
        link_suffix: Optional[str] = None,
    ) -> pd.DataFrame:

        df = prod.copy()
        df = df[["value", "state"]].groupby("state", as_index=False).sum()
        df = df[~(df.state == "USA")].copy()

        df["link"] = df.state.map(_format_link_name)
        if link_suffix:
            df["link"] = df.link + link_suffix

        # convert mmcf to MWh
        df["value"] = df["value"] * 1000 / NG_MWH_2_MMCF

        return df[["link", "value"]].rename(columns={"value": "rhs"}).set_index("link")

    def add_import_limits(n, imports):
        """
        Sets gas import limit over each year.
        """

        weights = n.snapshot_weightings.objective

        links = n.links[n.links.carrier.str.endswith("gas import")].index.to_list()

        for year in n.investment_periods:
            for link in links:
                try:
                    rhs = imports.at[link, "rhs"]
                except KeyError:
                    # logger.warning(f"Can not set gas import limit for {link}")
                    continue
                lhs = n.model["Link-p"].mul(weights).sel(snapshot=year, Link=link).sum()

                n.model.add_constraints(lhs <= rhs, name=f"ng_limit-{year}-{link}")

    def add_export_limits(n, exports):
        """
        Sets maximum export limit over the year.
        """

        weights = n.snapshot_weightings.objective

        links = n.links[n.links.carrier.str.endswith("gas export")].index.to_list()

        for year in n.investment_periods:
            for link in links:
                try:
                    rhs = exports.at[link, "rhs"]
                except KeyError:
                    # logger.warning(f"Can not set gas import limit for {link}")
                    continue
                lhs = n.model["Link-p"].mul(weights).sel(snapshot=year, Link=link).sum()

                n.model.add_constraints(lhs >= rhs, name=f"ng_limit-{year}-{link}")

    api = config["api"]["eia"]
    year = pd.to_datetime(config["snapshots"]["start"]).year

    # add domestic limits

    imports = Trade("gas", False, "exports", year, api).get_data()
    imports = _format_domestic_data(imports, " import")
    exports = Trade("gas", False, "imports", year, api).get_data()
    exports = _format_domestic_data(exports, " export")

    add_import_limits(n, imports)
    add_export_limits(n, exports)

    # add international limits

    imports = Trade("gas", True, "exports", year, api).get_data()
    imports = _format_international_data(imports, " import")
    exports = Trade("gas", True, "imports", year, api).get_data()
    exports = _format_international_data(exports, " export")

    add_import_limits(n, imports)
    add_export_limits(n, exports)


def extra_functionality(n, snapshots):
    """
    Collects supplementary constraints which will be passed to
    ``pypsa.optimization.optimize``.

    If you want to enforce additional custom constraints, this is a good
    location to add them. The arguments ``opts`` and
    ``snakemake.config`` are expected to be attached to the network.
    """
    opts = n.opts
    config = n.config
    if "RPS" in opts and n.generators.p_nom_extendable.any():
        add_RPS_constraints(n, config)
    if "REM" in opts and n.generators.p_nom_extendable.any():
        add_regional_co2limit(n, snapshots, config)
    if "BAU" in opts and n.generators.p_nom_extendable.any():
        add_BAU_constraints(n, config)
    if "SAFE" in opts and n.generators.p_nom_extendable.any():
        add_SAFE_constraints(n, config)
    if "SAFER" in opts and n.generators.p_nom_extendable.any():
        add_SAFER_constraints(n, config)
    if "CCL" in opts and n.generators.p_nom_extendable.any():
        add_CCL_constraints(n, config)
    reserve = config["electricity"].get("operational_reserve", {})
    if reserve.get("activate"):
        add_operational_reserve_margin(n, snapshots, config)
    interface_limits = config["lines"].get("interface_transmission_limits", {})
    if interface_limits:
        add_interface_limits(n, snapshots, config)
    if "sector" in opts:
<<<<<<< HEAD
        if config["sector"]["co2"].get("policy", {}):
=======
        add_cooling_heat_pump_constraints(n, config)
        if config["sector"]["service_sector"].get("split_urban_rural", False):
            add_gshp_capacity_constraint(n, config)
        sector_co2_limits = config["sector"]["co2"].get("policy", {})
        if sector_co2_limits:
>>>>>>> af65fd06
            add_sector_co2_constraints(n, config)
        if config["sector"]["natural_gas"].get("force_exports", False):
            add_ng_import_export_limits(n, config)

    for o in opts:
        if "EQ" in o:
            add_EQ_constraints(n, o)
    add_battery_constraints(n)
    add_pipe_retrofit_constraint(n)


def solve_network(n, config, solving, opts="", **kwargs):
    set_of_options = solving["solver"]["options"]
    cf_solving = solving["options"]

    if len(n.investment_periods) > 1:
        kwargs["multi_investment_periods"] = config["foresight"] == "perfect"

    kwargs["solver_options"] = solving["solver_options"][set_of_options] if set_of_options else {}
    kwargs["solver_name"] = solving["solver"]["name"]
    kwargs["extra_functionality"] = extra_functionality
    kwargs["transmission_losses"] = cf_solving.get("transmission_losses", False)
    kwargs["linearized_unit_commitment"] = cf_solving.get(
        "linearized_unit_commitment",
        False,
    )
    kwargs["assign_all_duals"] = cf_solving.get("assign_all_duals", False)

    rolling_horizon = cf_solving.pop("rolling_horizon", False)
    skip_iterations = cf_solving.pop("skip_iterations", False)
    if not n.lines.s_nom_extendable.any():
        skip_iterations = True
        logger.info("No expandable lines found. Skipping iterative solving.")

    # add to network for extra_functionality
    n.config = config
    n.opts = opts

    if rolling_horizon:
        kwargs["horizon"] = cf_solving.get("horizon", 365)
        kwargs["overlap"] = cf_solving.get("overlap", 0)
        n.optimize.optimize_with_rolling_horizon(**kwargs)
        status, condition = "", ""
    elif skip_iterations:
        status, condition = n.optimize(**kwargs)
    else:
        kwargs["track_iterations"] = (cf_solving.get("track_iterations", False),)
        kwargs["min_iterations"] = (cf_solving.get("min_iterations", 4),)
        kwargs["max_iterations"] = (cf_solving.get("max_iterations", 6),)
        status, condition = n.optimize.optimize_transmission_expansion_iteratively(
            **kwargs,
        )

    if status != "ok" and not rolling_horizon:
        logger.warning(
            f"Solving status '{status}' with termination condition '{condition}'",
        )
    if "infeasible" in condition:
        n.model.print_infeasibilities()
        raise RuntimeError("Solving status 'infeasible'")

    return n


if __name__ == "__main__":
    if "snakemake" not in globals():
        from _helpers import mock_snakemake

        snakemake = mock_snakemake(
            "solve_network",
            simpl="33",
            opts="48SEG",
            clusters="11m",
            ll="v1.0",
            sector_opts="",
            sector="E-G",
            planning_horizons="2030",
            interconnect="western",
        )
    configure_logging(snakemake)
    update_config_from_wildcards(snakemake.config, snakemake.wildcards)
    if "sector_opts" in snakemake.wildcards.keys():
        update_config_with_sector_opts(
            snakemake.config,
            snakemake.wildcards.sector_opts,
        )

    opts = snakemake.wildcards.opts
    if "sector_opts" in snakemake.wildcards.keys():
        opts += "-" + snakemake.wildcards.sector_opts
    opts = [o for o in opts.split("-") if o != ""]
    solve_opts = snakemake.params.solving["options"]

    # sector specific co2 options
    if snakemake.wildcards.sector != "E":
        # sector co2 limits applied via config file, not through Co2L
        opts = [x for x in opts if not x.startswith("Co2L")]
        opts.append("sector")

    np.random.seed(solve_opts.get("seed", 123))

    n = pypsa.Network(snakemake.input.network)

    n = prepare_network(
        n,
        solve_opts,
        config=snakemake.config,
        foresight=snakemake.params.foresight,
        planning_horizons=snakemake.params.planning_horizons,
        co2_sequestration_potential=snakemake.params["co2_sequestration_potential"],
    )

    n = solve_network(
        n,
        config=snakemake.config,
        solving=snakemake.params.solving,
        opts=opts,
        log_fn=snakemake.log.solver,
    )
    n.meta = dict(snakemake.config, **dict(wildcards=dict(snakemake.wildcards)))
    n.export_to_netcdf(snakemake.output[0])

    with open(snakemake.output.config, "w") as file:
        yaml.dump(
            n.meta,
            file,
            default_flow_style=False,
            allow_unicode=True,
            sort_keys=False,
        )<|MERGE_RESOLUTION|>--- conflicted
+++ resolved
@@ -1226,15 +1226,10 @@
     if interface_limits:
         add_interface_limits(n, snapshots, config)
     if "sector" in opts:
-<<<<<<< HEAD
-        if config["sector"]["co2"].get("policy", {}):
-=======
         add_cooling_heat_pump_constraints(n, config)
         if config["sector"]["service_sector"].get("split_urban_rural", False):
             add_gshp_capacity_constraint(n, config)
-        sector_co2_limits = config["sector"]["co2"].get("policy", {})
-        if sector_co2_limits:
->>>>>>> af65fd06
+        if config["sector"]["co2"].get("policy", {}):
             add_sector_co2_constraints(n, config)
         if config["sector"]["natural_gas"].get("force_exports", False):
             add_ng_import_export_limits(n, config)
