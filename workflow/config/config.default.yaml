# PyPSA-USA Default Configuration File

run:
  name: "" # use this to keep track of runs with different settings
  disable_progressbar: false # set to true to disable the progressbar
  shared_resources: false # set to true to share the default resources across runs
  shared_cutouts: true # set to true to share the default cutout(s) across runs

scenario:
  interconnect: western #"usa|texas|western|eastern"
  clusters: [300]
  opts:
    [
<<<<<<< HEAD
      # Co2L1.00,
      Co2L0.5-1000SEG,
      # Co2L1.25-1000SEG, #x hours in the year
=======
      Co2L0.1,           # Limit CO2 emissions to 10% of CO2 base
      # Co2L0.1-1000SEG, # Cluster to 1000 hours in the year
>>>>>>> 28d33a15
    ]
  ll: [v1.05]
  scope: "total" # "urban", "rural", or "total" 
  planning_horizons:
    - 2030 #not implemented yet (temp placeholder)
    # - 2040
    # - 2050


enable:
  build_cutout: false

countries: [US]  

focus_weights:
  Offshore: 0.2     # Offshore buses require weighting- # Offshore nodes = weight * n_clusters

network_configuration: "pypsa-usa" # "pypsa-usa" or "ads2032" or "breakthrough"

snapshots:
  start: "2019-01-01"
  end: "2019-12-30"
  inclusive: 'left'

foresight:  # not implemented yet

# docs :
atlite:
  default_cutout: era5_2019
  nprocesses: 4
  show_progress: false # false saves time
  cutouts:
    era5_2019:
      module: era5 # in priority order
      time: ['2019', '2019']
  interconnects:
    western:
      x: [-126, -99]
      y: [27, 50]
      dx: 0.3
      dy: 0.3
    eastern:
      x: [-109, -65]
      y: [23, 50]
      dx: 0.3
      dy: 0.3
    texas:
      x: [-110,-90]
      y: [24, 37]
      dx: 0.3
      dy: 0.3
    usa:
      x: [-126, -65]
      y: [23, 50]
      dx: 0.3
      dy: 0.3

# docs :
electricity: 
  conventional_carriers: [nuclear, oil, OCGT, CCGT, coal, geothermal] # Choose the conventional plant types to include in network
  renewable_carriers: [onwind, offwind, offwind_floating, solar, hydro] # Choose the renewable plant types to include in network 
  voltage_simplified: 230 #Voltage level to simplify network to in rule "simplify network"
  co2limit: 1.4728e+9 # 0.8 * 1.841e+9
  co2base: 226.86e+6 #base_from_2020 Locations of the 250 MMmt of CO2 emissions from the WECC 2021.
  gaslimit: false # global gas usage limit of X MWh_th

  operational_reserve:
    activate: False
    epsilon_load: 0.02
    epsilon_vres: 0.02
    contingency: 4000

  max_hours:
    battery: 6
    H2: 168

  extendable_carriers:
    Generator: [solar, onwind, offwind, offwind_floating, OCGT, CCGT, coal] #offwind, offwind_floating,
    StorageUnit: [battery] # battery, H2
    Store: [battery] #[battery, H2]
    Link: [] #[H2 pipeline]

  retirement: economic # "economic" or "technical"

# docs :
conventional:
  unit_commitment: false
  dynamic_fuel_price: false

# docs :
renewable:
  onwind:
    cutout: era5_2019
    resource:
      method: wind
      turbine: Vestas_V112_3MW
      # add_cutout_windspeed: true
    capacity_per_sqkm: 3 # conservative, ScholzPhd Tab 4.3.1: 10MW/km^2
    # correction_factor: 0.93
    corine:
      #all keys labeled corrine are actually copernicus codes. Using the name corrine bc using the pypsa-eur convention: https://land.copernicus.eu/global/sites/cgls.vito.be/files/products/CGLOPS1_PUM_LC100m-V3_I3.4.pdf
      grid_codes: [20, 30, 40, 60, 100, 111, 112, 113, 114, 115, 116, 121, 122, 123, 124, 125, 126]
      distance: 10 #buffer from distance_grid_codes that are to be excluded
      distance_grid_codes: [50] 
    natura: true
    potential: conservative # simple or conservative
    clip_p_max_pu: 1.e-2
    extendable: true
  offwind:
    cutout: era5_2019
    resource:
      method: wind
      turbine: NREL_ReferenceTurbine_2020ATB_5.5MW
      # add_cutout_windspeed: true
    capacity_per_sqkm: 3 # 2021–2022 Transmission Plan, CAISO
    correction_factor: 0.8855 # proxy for wake losses, from 10.1016/j.energy.2018.08.153
    corine:
      grid_codes: [80, 200] #page 28 of https://land.copernicus.eu/global/sites/cgls.vito.be/files/products/CGLOPS1_PUM_LC100m-V3_I3.4.pdf
    natura: true
    max_depth: 60 # meters, ref https://www.nrel.gov/docs/fy16osti/66599.pdf 
    min_shore_distance: 22000 # meters
    max_shore_distance: 90000 # meters
    potential: conservative # simple or conservative
    clip_p_max_pu: 1.e-2
    extendable: true
  offwind_floating:
    cutout: era5_2019
    resource:
      method: wind
      turbine: NREL_ReferenceTurbine_2020ATB_15MW_offshore
      # add_cutout_windspeed: true
    capacity_per_sqkm: 3 # 2021–2022 Transmission Plan, CAISO
    correction_factor: 0.8855
    # proxy for wake losses, from 10.1016/j.energy.2018.08.153
    corine:
      grid_codes: [80, 200] #page 28 of https://land.copernicus.eu/global/sites/cgls.vito.be/files/products/CGLOPS1_PUM_LC100m-V3_I3.4.pdf
    natura: true
    min_depth: 60 # meters, ref https://www.nrel.gov/docs/fy16osti/66599.pdf
    max_depth: 1300 # meters, ref https://www.nrel.gov/docs/fy22osti/83650.pdf
    min_shore_distance: 22000 # meters
    max_shore_distance: 90000 # meters
    potential: conservative # simple or conservative
    clip_p_max_pu: 1.e-2
    extendable: true
  solar:
    cutout: era5_2019
    resource:
      method: pv
      panel: CSi
      orientation: latitude_optimal # will lead into optimal design
        # slope: 0.  # slope: 0 represent a flat panel
        # azimuth: 180.  # azimuth: 180 south orientation
    capacity_per_sqkm: 4.6 # From 1.7 to 4.6 addresses issue #361 - TODO revisit this assumption
    correction_factor: 0.854337
    corine:
      grid_codes: [20, 30, 40, 50, 60, 90, 100] #see above for codes
    natura: true
    potential: conservative # simple or conservative
    clip_p_max_pu: 1.e-2
    extendable: true
  hydro:
    cutout: era5_2019
    resource:
      method: hydro
      hydrobasins: resources/hybas_na_lev06_v1c.shp
      flowspeed: 1.0  # m/s
      # weight_with_height: false
      # show_progress: true
    carriers: [ror, PHS, hydro]
    PHS_max_hours: 6
    hydro_max_hours: "energy_capacity_totals_by_country"  # not active
    clip_min_inflow: 1.0
    extendable: true
    normalization:
      method: hydro_capacities  # 'hydro_capacities' to rescale country hydro production by using hydro_capacities, 'eia' to rescale by eia data, false for no rescaling
      year: 2013  # (optional) year of statistics used to rescale the runoff time series. When not provided, the weather year of the snapshots is used
    multiplier: 1.1  # multiplier applied after the normalization of the hydro production; default 1.0

# docs :
lines:
  types: # All temporary values, need to be updated
    115.: "Al/St 240/40 2-bundle 220.0" 
    138.: "Al/St 240/40 2-bundle 220.0"
    161.: "Al/St 240/40 2-bundle 220.0"
    230.: "Al/St 240/40 2-bundle 220.0"
    345.: "Al/St 240/40 4-bundle 380.0"
    500.: "Al/St 560/50 4-bundle 750.0"
    765.: "Al/St 560/50 4-bundle 750.0"
  s_max_pu: 0.7
  s_nom_max: .inf
  length_factor: 1.25
  under_construction: 'zero' # 'zero': set capacity to zero, 'remove': remove, 'keep': with full capacity

# docs :
links:
  p_max_pu: 1.0
  p_nom_max: .inf
  under_construction: 'zero' # 'zero': set capacity to zero, 'remove': remove, 'keep': with full capacity

# docs :
load:
  scaling_factor: 1.0

# docs :
costs:  # based on the potentials, assuming  (0.1 kW/m2 and 10 m2/person)
  year: 2030 
  version: v0.6.0
  rooftop_share: 0.14
  fill_values:
    FOM: 0
    VOM: 0
    efficiency: 1
    fuel: 0
    investment: 0
    lifetime: 25
    "CO2 intensity": 0
    "discount rate": 0.07
  marginal_cost:
    solar: 0.00
    onwind: 0.00
    offwind: 0.00
    hydro: 0.
    H2: 0.
    electrolysis: 0.
    fuel cell: 0.
    battery: 0.
    battery inverter: 0.
  emission_prices: # in currency per tonne emission, only used with the option Ep
    co2: 0.

# docs :
sector:
  heat_pump_sink_T: 55.
  co2_sequestration_potential: 0

# docs :
clustering:
  simplify_network:
    to_substations: false # network is simplified to nodes with positive or negative power injection (i.e. substations or offwind connections)
    algorithm: kmeans # choose from: [hac, kmeans]
    feature: solar+onwind-time # only for hac. choose from: [solar+onwind-time, solar+onwind-cap, solar-time, solar-cap, solar+offwind-cap] etc.
  cluster_network:
    algorithm: kmeans
    feature: solar+onwind-time
    aggregation_zones: 'state' # balancing_area, country, or state. # Currently issue in State aggregation
  aggregation_strategies:
    generators:
      p_nom_max: sum # use "min" for more conservative assumptions
      p_nom_min: sum
      p_min_pu: mean
      marginal_cost: mean
      committable: any
      ramp_limit_up: mean
      ramp_limit_down: mean
      efficiency: mean
    buses:
      state: max # temp fix. When fixing state aggregation- change add electricity such that region info not is use is removed.
    

# docs :
solving:
  #tmpdir: "path/to/tmp"
  options:
    # operations_only: false
    load_shedding: true
    clip_p_max_pu: 1.e-2
    noisy_costs: true
    skip_iterations: true
    rolling_horizon: false
    seed: 123
    # options that go into the optimize function
    track_iterations: false
    min_iterations: 4
    max_iterations: 6
    transmission_losses: 0
    linearized_unit_commitment: true
    horizon: 8760

  solver:
    name: gurobi
    options: gurobi-default

  solver_options:
    highs-default:
      # refer to https://ergo-code.github.io/HiGHS/options/definitions.html#solver
      threads: 4
      solver: "ipm"
      run_crossover: "off"
      small_matrix_value: 1e-6
      large_matrix_value: 1e9
      primal_feasibility_tolerance: 1e-5
      dual_feasibility_tolerance: 1e-5
      ipm_optimality_tolerance: 1e-4
      parallel: "on"
      random_seed: 123
    gurobi-default:
      threads: 8
      method: 2 # barrier
      crossover: 0
      BarConvTol: 1.e-4
      OptimalityTol: 1.e-4
      FeasibilityTol: 1.e-3
      Seed: 123
      AggFill: 0
      PreDual: 0
      GURO_PAR_BARDENSETHRESH: 200
    gurobi-numeric-focus:
      name: gurobi
      NumericFocus: 3       # Favour numeric stability over speed
      method: 2             # barrier
      crossover: 0          # do not use crossover
      BarHomogeneous: 1     # Use homogeneous barrier if standard does not converge
      BarConvTol: 1.e-5
      FeasibilityTol: 1.e-4
      OptimalityTol: 1.e-4
      ObjScale: -0.5
      threads: 8
      Seed: 123
    gurobi-fallback:        # Use gurobi defaults
      name: gurobi
      crossover: 0
      method: 2             # barrier
      BarHomogeneous: 1     # Use homogeneous barrier if standard does not converge
      BarConvTol: 1.e-5
      FeasibilityTol: 1.e-5
      OptimalityTol: 1.e-5
      Seed: 123
      threads: 8
    cplex-default:
      threads: 4
      lpmethod: 4 # barrier
      solutiontype: 2 # non basic solution, ie no crossover
      barrier.convergetol: 1.e-5
      feasopt.tolerance: 1.e-6
    cbc-default: {} # Used in CI
    glpk-default: {} # Used in CI

  mem: 30000 #memory in MB; 20 GB enough for 50+B+I+H2; 100 GB for 181+B+I+H2
  walltime: "12:00:00"<|MERGE_RESOLUTION|>--- conflicted
+++ resolved
@@ -11,14 +11,8 @@
   clusters: [300]
   opts:
     [
-<<<<<<< HEAD
-      # Co2L1.00,
-      Co2L0.5-1000SEG,
-      # Co2L1.25-1000SEG, #x hours in the year
-=======
       Co2L0.1,           # Limit CO2 emissions to 10% of CO2 base
       # Co2L0.1-1000SEG, # Cluster to 1000 hours in the year
->>>>>>> 28d33a15
     ]
   ll: [v1.05]
   scope: "total" # "urban", "rural", or "total" 
