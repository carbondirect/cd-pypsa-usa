# PyPSA-USA Default Configuration File
network_configuration: "pypsa-usa" # "pypsa-usa" or "ads2032"

run:
  name: "" # use this to keep track of runs with different settings
  disable_progressbar: false # set to true to disable the progressbar
  shared_resources: false # set to true to share the default resources across runs
  shared_cutouts: true # set to true to share the default cutout(s) across runs
  validation: false # set to true to run back-casting plots


# docs :
scenario:
  interconnect: western #"usa|texas|western|eastern"
<<<<<<< HEAD
  clusters: [40]
  opts: [Co2L0.30-4H-Ep-EQ0.05c-SAFE,]
  ll: [v1.05]
=======
  clusters: [30, 100]
  opts: [Co2L0.30-4H-Ep-EQ0.05c-SAFE]
  ll: [vopt, v1.15]
>>>>>>> 7237cc5a
  scope: "total" # "urban", "rural", or "total"
  sector: "" # G
  planning_horizons:
  - 2030   #(2030, 2040, 2050)

foresight:  # Only Single Stage Currently


# docs :
enable:
  build_cutout: false

countries: [US]

snapshots:
  start: "2019-01-01"
  end: "2020-01-01"
  inclusive: 'left'

# docs :

# docs :
atlite:
  default_cutout: era5_2019
  nprocesses: 8
  show_progress: false # false saves time
  cutouts:
    era5_2019:
      module: era5 # in priority order
      time: ['2019', '2019']
  interconnects:
    western:
      x: [-126, -99]
      y: [27, 50]
      dx: 0.3
      dy: 0.3
    eastern:
      x: [-109, -65]
      y: [23, 50]
      dx: 0.3
      dy: 0.3
    texas:
      x: [-110, -90]
      y: [24, 37]
      dx: 0.3
      dy: 0.3
    usa:
      x: [-126, -65]
      y: [23, 50]
      dx: 0.3
      dy: 0.3

# docs :
electricity:
  conventional_carriers: [nuclear, oil, OCGT, CCGT, coal, geothermal] # Choose the conventional plant types to include in network
  renewable_carriers: [onwind, offwind, offwind_floating, solar, hydro] # Choose the renewable plant types to include in network
  voltage_simplified: 230 #Voltage level to simplify network to in rule "simplify network"
  co2limit: 1.4728e+9 # 0.8 * 1.841e+9
  co2base: 226.86e+6 #base_from_2020 Locations of the 250 MMmt of CO2 emissions from the WECC 2021.
  gaslimit: false # global gas usage limit of X MWh_th
  retirement: economic # "economic" or "technical"
  SAFE_reservemargin: 0.15

  operational_reserve:
    activate: false
    epsilon_load: 0.02
    epsilon_vres: 0.02
    contingency: 4000

  max_hours:
    battery: 6
    H2: 168

  extendable_carriers:
    Generator: [solar, onwind, offwind, offwind_floating, OCGT, CCGT, coal] #offwind, offwind_floating,
    StorageUnit: [4hr_battery_storage] # [Xhr-battery-storage (2-10 hours), H2]
    Store: [] #[H2]
    Link: [] #[H2 pipeline]

  demand: #EFS used for given planning_horizons year
    EFS_case: reference # reference, medium, high
    EFS_speed: moderate # slow, moderate, rapid


# docs :
conventional:
  unit_commitment: false
  dynamic_fuel_price: false

# docs :
renewable:
  onwind:
    cutout: era5_2019
    resource:
      method: wind
      turbine: Vestas_V112_3MW
      # add_cutout_windspeed: true
    capacity_per_sqkm: 3 # conservative, ScholzPhd Tab 4.3.1: 10MW/km^2
    # correction_factor: 0.93
    corine:
      #all keys labeled corrine are actually copernicus codes. Using the name corrine bc using the pypsa-eur convention: https://land.copernicus.eu/global/sites/cgls.vito.be/files/products/CGLOPS1_PUM_LC100m-V3_I3.4.pdf
      grid_codes: [20, 30, 40, 60, 100, 111, 112, 113, 114, 115, 116, 121, 122, 123, 124, 125, 126]
      distance: 10 #buffer from distance_grid_codes that are to be excluded
      distance_grid_codes: [50]
    natura: true
    potential: conservative # simple or conservative
    clip_p_max_pu: 1.e-2
    extendable: true
  offwind:
    cutout: era5_2019
    resource:
      method: wind
      turbine: NREL_ReferenceTurbine_2020ATB_5.5MW
      # add_cutout_windspeed: true
    capacity_per_sqkm: 3 # 2021–2022 Transmission Plan, CAISO
    correction_factor: 0.8855 # proxy for wake losses, from 10.1016/j.energy.2018.08.153
    corine:
      grid_codes: [80, 200] #page 28 of https://land.copernicus.eu/global/sites/cgls.vito.be/files/products/CGLOPS1_PUM_LC100m-V3_I3.4.pdf
    natura: true
    max_depth: 60 # meters, ref https://www.nrel.gov/docs/fy16osti/66599.pdf
    min_shore_distance: 22000 # meters
    max_shore_distance: 90000 # meters
    potential: conservative # simple or conservative
    clip_p_max_pu: 1.e-2
    extendable: true
  offwind_floating:
    cutout: era5_2019
    resource:
      method: wind
      turbine: NREL_ReferenceTurbine_2020ATB_15MW_offshore
      # add_cutout_windspeed: true
    capacity_per_sqkm: 3 # 2021–2022 Transmission Plan, CAISO
    correction_factor: 0.8855
    # proxy for wake losses, from 10.1016/j.energy.2018.08.153
    corine:
      grid_codes: [80, 200] #page 28 of https://land.copernicus.eu/global/sites/cgls.vito.be/files/products/CGLOPS1_PUM_LC100m-V3_I3.4.pdf
    natura: true
    min_depth: 60 # meters, ref https://www.nrel.gov/docs/fy16osti/66599.pdf
    max_depth: 1300 # meters, ref https://www.nrel.gov/docs/fy22osti/83650.pdf
    min_shore_distance: 22000 # meters
    max_shore_distance: 90000 # meters
    potential: conservative # simple or conservative
    clip_p_max_pu: 1.e-2
    extendable: true
  solar:
    cutout: era5_2019
    resource:
      method: pv
      panel: CSi
      orientation: latitude_optimal # will lead into optimal design
        # slope: 0.  # slope: 0 represent a flat panel
        # azimuth: 180.  # azimuth: 180 south orientation
    capacity_per_sqkm: 4.6 # From 1.7 to 4.6 addresses issue #361 - TODO revisit this assumption
    correction_factor: 0.854337
    corine:
      grid_codes: [20, 30, 40, 50, 60, 90, 100] #see above for codes
    natura: true
    potential: conservative # simple or conservative
    clip_p_max_pu: 1.e-2
    extendable: true
  hydro:
    cutout: era5_2019
    resource:
      method: hydro
      hydrobasins: resources/hybas_na_lev06_v1c.shp
      flowspeed: 1.0  # m/s
      # weight_with_height: false
      # show_progress: true
    carriers: [ror, PHS, hydro]
    PHS_max_hours: 6
    hydro_max_hours: "energy_capacity_totals_by_country"  # not active
    clip_min_inflow: 1.0
    extendable: true
    normalization:
      method: hydro_capacities  # 'hydro_capacities' to rescale country hydro production by using hydro_capacities, 'eia' to rescale by eia data, false for no rescaling
      year: 2013  # (optional) year of statistics used to rescale the runoff time series. When not provided, the weather year of the snapshots is used
    multiplier: 1.1  # multiplier applied after the normalization of the hydro production; default 1.0

# docs :
lines:
  types: # All temporary values, need to be updated
    115.: "Al/St 240/40 2-bundle 220.0"
    138.: "Al/St 240/40 2-bundle 220.0"
    161.: "Al/St 240/40 2-bundle 220.0"
    230.: "Al/St 240/40 2-bundle 220.0"
    345.: "Al/St 240/40 4-bundle 380.0"
    500.: "Al/St 560/50 4-bundle 750.0"
    765.: "Al/St 560/50 4-bundle 750.0"
  s_max_pu: 0.7
  s_nom_max: .inf
  length_factor: 1.25
  under_construction: 'zero' # 'zero': set capacity to zero, 'remove': remove, 'keep': with full capacity

# docs :
links:
  p_max_pu: 1.0
  p_nom_max: .inf
  under_construction: 'zero' # 'zero': set capacity to zero, 'remove': remove, 'keep': with full capacity

# docs :
load:
  scaling_factor: 1.0

# docs :
costs:  # based on the potentials, assuming  (0.1 kW/m2 and 10 m2/person)
  year: 2030
  version: v0.6.0
  rooftop_share: 0.14
  fill_values:
    FOM: 0
    VOM: 0
    efficiency: 1
    fuel: 0
    investment: 0
    lifetime: 25
    "CO2 intensity": 0
    "discount rate": 0.07
  marginal_cost:
    solar: 0.00
    onwind: 0.00
    offwind: 0.00
    hydro: 0.
    H2: 0.
    electrolysis: 0.
    fuel cell: 0.
    battery: 0.
    battery inverter: 0.
  emission_prices: # in currency per tonne emission, only used with the option Ep
    co2: 20.0

# docs :
sector:
  co2_sequestration_potential: 0
  natural_gas:
    allow_imports_exports: true # false to be implemented
    copperplate: true # copperplates at a state level (only true works)
    cyclic_storage: false
  heating:
    heat_pump_sink_T: 55.

# docs :
clustering:
  simplify_network:
    to_substations: false # network is simplified to nodes with positive or negative power injection (i.e. substations or offwind connections)
    algorithm: kmeans # choose from: [hac, kmeans]
    feature: solar+onwind-time # only for hac. choose from: [solar+onwind-time, solar+onwind-cap, solar-time, solar-cap, solar+offwind-cap] etc.
  cluster_network:
    algorithm: kmeans
    feature: solar+onwind-time
    aggregation_zones: 'state' # [balancing_area, state]
    exclude_carriers: []
    consider_efficiency_classes: false
  aggregation_strategies:
    generators:
      committable: any
      ramp_limit_up: max
      ramp_limit_down: max

focus_weights:
  # California: 0.5

# docs :
solving:
  #tmpdir: "path/to/tmp"
  options:
    load_shedding: false
    clip_p_max_pu: 1.e-2
    noisy_costs: true
    skip_iterations: true
    rolling_horizon: false
    seed: 123
    # options that go into the optimize function
    track_iterations: false
    min_iterations: 4
    max_iterations: 6
    transmission_losses: 0
    linearized_unit_commitment: true
    horizon: 8760

  solver:
    name: gurobi
    options: gurobi-default

  solver_options:
    highs-default:
      # refer to https://ergo-code.github.io/HiGHS/options/definitions.html#solver
      threads: 4
      solver: "ipm"
      run_crossover: "off"
      small_matrix_value: 1e-6
      large_matrix_value: 1e9
      primal_feasibility_tolerance: 1e-5
      dual_feasibility_tolerance: 1e-5
      ipm_optimality_tolerance: 1e-4
      parallel: "on"
      random_seed: 123
    gurobi-default:
      threads: 8
      method: 2 # barrier
      crossover: 0
      BarConvTol: 1.e-4
      OptimalityTol: 1.e-4
      FeasibilityTol: 1.e-3
      Seed: 123
      AggFill: 0
      PreDual: 0
      GURO_PAR_BARDENSETHRESH: 200
    gurobi-numeric-focus:
      name: gurobi
      NumericFocus: 3       # Favour numeric stability over speed
      method: 2             # barrier
      crossover: 0          # do not use crossover
      BarHomogeneous: 1     # Use homogeneous barrier if standard does not converge
      BarConvTol: 1.e-5
      FeasibilityTol: 1.e-4
      OptimalityTol: 1.e-4
      ObjScale: -0.5
      threads: 8
      Seed: 123
    gurobi-fallback:        # Use gurobi defaults
      name: gurobi
      crossover: 0
      method: 2             # barrier
      BarHomogeneous: 1     # Use homogeneous barrier if standard does not converge
      BarConvTol: 1.e-5
      FeasibilityTol: 1.e-5
      OptimalityTol: 1.e-5
      Seed: 123
      threads: 8
    cplex-default:
      threads: 4
      lpmethod: 4 # barrier
      solutiontype: 2 # non basic solution, ie no crossover
      barrier.convergetol: 1.e-5
      feasopt.tolerance: 1.e-6
    cbc-default: {} # Used in CI
    glpk-default: {} # Used in CI

  mem: 30000 #memory in MB; 20 GB enough for 50+B+I+H2; 100 GB for 181+B+I+H2
  walltime: "12:00:00"<|MERGE_RESOLUTION|>--- conflicted
+++ resolved
@@ -12,15 +12,9 @@
 # docs :
 scenario:
   interconnect: western #"usa|texas|western|eastern"
-<<<<<<< HEAD
   clusters: [40]
-  opts: [Co2L0.30-4H-Ep-EQ0.05c-SAFE,]
+  opts: [Co2L0.30-4H-Ep-SAFE,]
   ll: [v1.05]
-=======
-  clusters: [30, 100]
-  opts: [Co2L0.30-4H-Ep-EQ0.05c-SAFE]
-  ll: [vopt, v1.15]
->>>>>>> 7237cc5a
   scope: "total" # "urban", "rural", or "total"
   sector: "" # G
   planning_horizons:
