scenarios:
  all:
    interconnect: western #"usa|texas|western|eastern"
    clusters: 60
    opts:
      [
        Co2L1.0,
      ]
    ll: [vopt]
    scope: "total" # "urban", "rural", or "total" 

run:
  name: "" # use this to keep track of runs with different settings
  disable_progressbar: false # set to true to disable the progressbar
  shared_resources: false # set to true to share the default resources across runs
  shared_cutouts: true # set to true to share the default cutout(s) across runs

enable:
  build_cutout: false

zenodo_repositories:
  protected_planet: "https://sandbox.zenodo.org/record/1183583/files/natura_global.zip"
  USATestSystem: "https://zenodo.org/record/4538590/files/USATestSystem.zip"
  pypsa_usa_data: "https://zenodo.org/record/8175051/files/pypsa_usa_data.zip?download=1"

zenodo_repositories_sector:
  pypsa_usa_sec: "https://sandbox.zenodo.org/record/1244195/files/pypsa-usa-sec.zip?download=1"

offshore_shape:
  use: ca #options are ca, weathergov
  offshore_path:
    ca: "repo_data/BOEM_CA_OSW_GIS/CA_OSW_BOEM_CallAreas.shp"
    weathergov: "https://www.weather.gov/source/gis/Shapefiles/WSOM/oz22mr22.zip"
    # nrel: "geodata_repo/Offshore_Wind_Speed_90m/Offshore_Wind_Speed_90m.shp"

balancing_area_gis: 
  path: "repo_data/BA_shapes_new/Modified_BE_BA_Shapes.shp"

#TODO: #19 remove config list of BA's and reference geojson values directly instead
countries: [US]  

# focus_weights: 
#   CISO-PGAE: 0.5

# TODO: #11 change load data and generator data to be a snakemake wildcard value
<<<<<<< HEAD
network_configuration: "pypsa-usa" # "pypsa-usa" or "ads2032" or "breakthrough"
=======
network_configuration: "pypsa-usa" # "pypsa-usa" or "ads2032" or "breakthrough" 
>>>>>>> 5a097149

snapshots:
  start: "2019-01-01"
  end: "2019-01-14"
  inclusive: 'left' # include start, not end

atlite:
  default_cutout: era5_2019
  nprocesses: 4
  show_progress: false # false saves time
  cutouts:
    # use 'base' to determine geographical bounds and time span from config
    # base:
      # module: era5
    era5_2019:
      module: era5 # in priority order
      x: [-12., 35.] #TODO: include build_cutout rule to use these configurations. 
      y: [33., 72]
      dx: 0.3
      dy: 0.3
      time: ['2013', '2013']

electricity: 
  conventional_carriers: [nuclear, oil, gas, coal, geothermal] # Choose Carriers to load into network
  renewable_carriers: [wind, solar, offwind, hydro] # Choose Carriers to load into network
  voltages: [230., 345., 500., 765.]
  voltage_simplified: 230 #Voltage level to simplify network to in rule "simplify network"
  co2limit: 1.4728e+9 # 0.8 * 1.841e+9
  co2base: 1.841e+9 #base_from_2020 Locations of the 1,841 MMmt of CO2 emissions from the current state of the grid in 2020.
  gaslimit: false # global gas usage limit of X MWh_th

  max_hours:
    battery: 6 # ADS USES THIS AS ASSUMPTION FOR CURRENT BATTERIES
    H2: 168

  extendable_carriers:
    Generator: [solar, wind, offwind, gas, coal]
    StorageUnit: [battery] # battery, H2
    Store: [battery] #[battery, H2]
    Link: [] #[H2 pipeline]


conventional:
  unit_commitment: false
  dynamic_fuel_price: false


renewable: #build_renewable_profiles configurations
  wind:
    cutout: era5_2019
    resource:
      method: wind
      turbine: Vestas_V112_3MW
    capacity_per_sqkm: 3 # conservative, ScholzPhd Tab 4.3.1: 10MW/km^2
    # correction_factor: 0.93
    corine:
      #all keys labeled corrine are actually copernicus codes. Using the name corrine bc using the pypsa-eur convention
      # Scholz, Y. (2012). Renewable energy based electricity supply at low costs:
      #  development of the REMix model and application for Europe. ( p.42 / p.28)
      # CLC grid codes:
      # 11X/12X - Various forest types
      # 20  - Shrubs
      # 30  - Herbaceus vegetation
      # 40  - Cropland
      # 50  - Urban
      # 60  - Bare / Sparse vegetation
      # 80  - Permanent water bodies
      # 100 - Moss and lichen
      # 200 - Open sea
      grid_codes: [20, 30, 40, 60, 100, 111, 112, 113, 114, 115, 116, 121, 122, 123, 124, 125, 126]
      distance: 10 #buffer from distance_grid_codes that are to be excluded
      distance_grid_codes: [50] 
    natura: true
    potential: simple # or conservative
    clip_p_max_pu: 1.e-2
    extendable: true
  offwind:
    cutout: era5_2019
    resource:
      method: wind
      turbine: NREL_ReferenceTurbine_5MW_offshore
    capacity_per_sqkm: 2
    correction_factor: 0.8855
    # proxy for wake losses
    # from 10.1016/j.energy.2018.08.153
    # until done more rigorously in #153
    corine:
      grid_codes: [80, 200] #page 28 of https://land.copernicus.eu/global/sites/cgls.vito.be/files/products/CGLOPS1_PUM_LC100m-V3_I3.4.pdf
    natura: true
    max_depth: 1000
    max_shore_distance: 30000
    potential: simple # or conservative
    clip_p_max_pu: 1.e-2
    extendable: true
  solar:
    cutout: era5_2019
    resource:
      method: pv
      panel: CSi
      orientation: latitude_optimal # will lead into optimal design
        # slope: 0.  # slope: 0 represent a flat panel
        # azimuth: 180.  # azimuth: 180 south orientation
    capacity_per_sqkm: 4.6 # From 1.7 to 4.6 addresses issue #361
    # Determined by comparing uncorrected area-weighted full-load hours to those
    # published in Supplementary Data to
    # Pietzcker, Robert Carl, et al. "Using the sun to decarbonize the power
    # sector: The economic potential of photovoltaics and concentrating solar
    # power." Applied Energy 135 (2014): 704-720.
    correction_factor: 0.854337
    corine:
      grid_codes: [20, 30, 40, 50, 60, 90, 100] #see above for codes
    natura: true
    potential: simple # or conservative
    clip_p_max_pu: 1.e-2
    extendable: true
  offwind-dc:
    cutout: era5_2019
    resource:
      method: wind
      turbine: NREL_ReferenceTurbine_5MW_offshore
    # ScholzPhd Tab 4.3.1: 10MW/km^2
    capacity_per_sqkm: 3
    correction_factor: 0.8855
    # proxy for wake losses
    # from 10.1016/j.energy.2018.08.153
    # until done more rigorously in #153
    corine:
      grid_codes: [80, 200]
    natura: true
    max_depth: 50
    min_shore_distance: 30000
    potential: simple # or conservative
    clip_p_max_pu: 1.e-2
    extendable: true
  hydro:
    cutout: era5_2019
    resource:
      method: hydro
      hydrobasins: data/hydrobasins/hybas_world_lev06_v1c.shp
      flowspeed: 1.0  # m/s
      # weight_with_height: false
      # show_progress: true
    carriers: [ror, PHS, hydro]
    PHS_max_hours: 6
    hydro_max_hours: "energy_capacity_totals_by_country"  # not active
    clip_min_inflow: 1.0
    extendable: true
    normalization:
      method: hydro_capacities  # 'hydro_capacities' to rescale country hydro production by using hydro_capacities, 'eia' to rescale by eia data, false for no rescaling
      year: 2013  # (optional) year of statistics used to rescale the runoff time series. When not provided, the weather year of the snapshots is used
    multiplier: 1.1  # multiplier applied after the normalization of the hydro production; default 1.0


lines:
  types: # All temporary values, need to be updated
    115.: "Al/St 240/40 2-bundle 220.0" 
    138.: "Al/St 240/40 2-bundle 220.0"
    161.: "Al/St 240/40 2-bundle 220.0"
    230.: "Al/St 240/40 2-bundle 220.0"
    345.: "Al/St 240/40 4-bundle 380.0"
    500.: "Al/St 560/50 4-bundle 750.0"
    765.: "Al/St 560/50 4-bundle 750.0"
  s_max_pu: 0.7
  s_nom_max: .inf
  length_factor: 1.25
  under_construction: 'zero' # 'zero': set capacity to zero, 'remove': remove, 'keep': with full capacity

links:
  p_max_pu: 1.0
  p_nom_max: .inf
  include_tyndp: true
  under_construction: 'zero' # 'zero': set capacity to zero, 'remove': remove, 'keep': with full capacity

load:
  # power_statistics: true # only for files from <2019; set false in order to get ENTSOE transparency data
  # interpolate_limit: 3 # data gaps up until this size are interpolated linearly
  # time_shift_for_large_gaps: 1w # data gaps up until this size are copied by copying from
  # manual_adjustments: true # false
  scaling_factor: 1.0


costs:  # based on the potentials, assuming  (0.1 kW/m2 and 10 m2/person)
  year: 2030 
  version: v0.6.0
  rooftop_share: 0.14
  fill_values:
    FOM: 0
    VOM: 0
    efficiency: 1
    fuel: 0
    investment: 0
    lifetime: 25
    "CO2 intensity": 0
    "discount rate": 0.07
  marginal_cost:
    solar: 0.00
    onwind: 0.00
    offwind: 0.00
    hydro: 0.
    H2: 0.
    electrolysis: 0.
    fuel cell: 0.
    battery: 0.
    battery inverter: 0.
  emission_prices: # in currency per tonne emission, only used with the option Ep
    co2: 0.

clustering:
  simplify_network:
    to_substations: false # network is simplified to nodes with positive or negative power injection (i.e. substations or offwind connections)
    algorithm: kmeans # choose from: [hac, kmeans]
    feature: solar+onwind-time # only for hac. choose from: [solar+onwind-time, solar+onwind-cap, solar-time, solar-cap, solar+offwind-cap] etc.
  cluster_network:
    algorithm: kmeans
    feature: solar+onwind-time
    aggregation_zones: 'balancing_area' # balancing_area, country, or state. # Currently issue in State aggregation- error thrown on Utah
  aggregation_strategies:
    generators:
      p_nom_max: sum # use "min" for more conservative assumptions
      p_nom_min: sum
      p_min_pu: mean
      marginal_cost: mean
      committable: any
      ramp_limit_up: max
      ramp_limit_down: max
      efficiency: mean
    buses:
      Pd: sum
      zone_id: mean # should delete zone id's and PDs from network earlier.
      state: max

solving:
  options:
    formulation: kirchhoff
    load_shedding: false
    noisy_costs: true
    min_iterations: 4
    max_iterations: 6
    clip_p_max_pu: 0.01
    skip_iterations: true
    track_iterations: false
    nhours: 48
  solver:
    name: gurobi
    threads: 4
    method: 2 # barrier
    crossover: 0
    BarConvTol: 1.e-5
    FeasibilityTol: 1.e-6
    AggFill: 0
    PreDual: 0
    GURO_PAR_BARDENSETHRESH: 200
  operations:
    run: true
    stochastic: false
    iterations: 10

plotting:
  map:
    figsize: [7, 7]
    boundaries: [-10.2, 29, 35,  72]
    p_nom:
      bus_size_factor: 5.e+4
      linewidth_factor: 3.e+3

  costs_max: 800
  costs_threshold: 1

  energy_max: 15000.
  energy_min: -10000.
  energy_threshold: 50.

  vre_techs: ["onwind", "offwind-ac", "offwind-dc", "solar", "ror"]
  conv_techs: ["OCGT", "CCGT", "Nuclear", "Coal"]
  storage_techs: ["hydro+PHS", "battery", "H2"]
  load_carriers: ["AC load"]
  AC_carriers: ["AC line", "AC transformer"]
  link_carriers: ["DC line", "Converter AC-DC"]
  tech_colors:
    "onwind" : "#235ebc"
    "wind" : "#235ebc"
    "onshore wind" : "#235ebc"
    'offwind' : "#dd6895"
    'offwind-ac' : "#6895dd"
    'offshore wind' : "#6895dd"
    'offshore wind ac' : "#6895dd"
    'offwind-dc' : "#74c6f2"
    'offshore wind dc' : "#74c6f2"
    "hydro" : "#08ad97"
    "hydro+PHS" : "#08ad97"
    "PHS" : "#08ad97"
    "hydro reservoir" : "#08ad97"
    'hydroelectricity' : '#08ad97'
    "ror" : "#4adbc8"
    "run of river" : "#4adbc8"
    'solar' : "#f9d002"
    'solar PV' : "#f9d002"
    'solar thermal' : '#ffef60'
    'biomass' : '#0c6013'
    'solid biomass' : '#06540d'
    'biogas' : '#23932d'
    'waste' : '#68896b'
    'geothermal' : '#ba91b1'
    "OCGT" : "#d35050"
    "gas" : "#d35050"
    "ng" : "#d35050"
    "natural gas" : "#d35050"
    "CCGT" : "#b20101"
    "nuclear" : "#ff9000"
    "coal" : "#707070"
    "lignite" : "#9e5a01"
    "oil" : "#262626"
    "H2" : "#ea048a"
    "hydrogen storage" : "#ea048a"
    "battery" : "#b8ea04"
    "Electric load" : "#f9d002"
    "electricity" : "#f9d002"
    "lines" : "#70af1d"
    "transmission lines" : "#70af1d"
    "AC-AC" : "#70af1d"
    "AC line" : "#70af1d"
    "AC" : "#70af1d"
    "links" : "#8a1caf"
    "HVDC links" : "#8a1caf"
    "DC-DC" : "#8a1caf"
    "DC link" : "#8a1caf"
    "DC" : "#8a1caf"

  nice_names:
    OCGT: "Open-Cycle Gas"
    CCGT: "Combined-Cycle Gas"
    offwind-ac: "Offshore Wind (AC)"
    offwind-dc: "Offshore Wind (DC)"
    onwind: "Onshore Wind"
    solar: "Solar"
    PHS: "Pumped Hydro Storage"
    hydro: "Reservoir & Dam"
    battery: "Battery Storage"
    H2: "Hydrogen Storage"
    lines: "Transmission Lines"
    ror: "Run of River"
<|MERGE_RESOLUTION|>--- conflicted
+++ resolved
@@ -43,11 +43,8 @@
 #   CISO-PGAE: 0.5
 
 # TODO: #11 change load data and generator data to be a snakemake wildcard value
-<<<<<<< HEAD
 network_configuration: "pypsa-usa" # "pypsa-usa" or "ads2032" or "breakthrough"
-=======
-network_configuration: "pypsa-usa" # "pypsa-usa" or "ads2032" or "breakthrough" 
->>>>>>> 5a097149
+
 
 snapshots:
   start: "2019-01-01"
